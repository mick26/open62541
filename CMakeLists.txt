--- conflicted
+++ resolved
@@ -99,15 +99,11 @@
                 ${PROJECT_SOURCE_DIR}/src/server/ua_services_attribute.c
                 ${PROJECT_SOURCE_DIR}/src/server/ua_services_nodemanagement.c
                 ${PROJECT_SOURCE_DIR}/src/server/ua_services_view.c
-<<<<<<< HEAD
                 ${PROJECT_SOURCE_DIR}/src/server/ua_services_subscription.c
                 ${PROJECT_SOURCE_DIR}/src/server/ua_subscription_manager.c
-                ${PROJECT_SOURCE_DIR}/src/client/ua_client.c)
-=======
                 ${PROJECT_SOURCE_DIR}/src/client/ua_client.c
                 ${PROJECT_SOURCE_DIR}/examples/networklayer_tcp.c 
                 ${PROJECT_SOURCE_DIR}/examples/logger_stdout.c)
->>>>>>> 0aaf46d6
                 ##TODO: make client stuff optional
 
 ## generate code from xml definitions

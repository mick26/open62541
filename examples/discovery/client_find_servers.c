/* This work is licensed under a Creative Commons CCZero 1.0 Universal License.
 * See http://creativecommons.org/publicdomain/zero/1.0/ for more information. */
/**
 * This client requests all the available servers from the discovery server (see server_discovery.c)
 * and then calls GetEndpoints on the returned list of servers.
 */

#include <stdio.h>
#include <stdlib.h>
#include "open62541.h"

UA_Logger logger = UA_Log_Stdout;

static UA_StatusCode
FindServers(const char* discoveryServerUrl, size_t* registeredServerSize,
            UA_ApplicationDescription** registeredServers) {
    UA_Client *client = UA_Client_new(UA_ClientConfig_standard);
    UA_StatusCode retval = UA_Client_connect(client, discoveryServerUrl);
    if(retval != UA_STATUSCODE_GOOD) {
        UA_Client_delete(client);
        return retval;
    }

    UA_FindServersRequest request;
    UA_FindServersRequest_init(&request);

    /* If you want to find specific servers, you can also include the server
     * URIs in the request: */
    //request.serverUrisSize = 1;
    //request.serverUris = UA_malloc(sizeof(UA_String));
    //request.serverUris[0] = UA_String_fromChars("open62541.example.server_register");

    //request.localeIdsSize = 1;
    //request.localeIds = UA_malloc(sizeof(UA_String));
    //request.localeIds[0] = UA_String_fromChars("en");

    // now send the request
    UA_FindServersResponse response;
    UA_FindServersResponse_init(&response);
    __UA_Client_Service(client, &request, &UA_TYPES[UA_TYPES_FINDSERVERSREQUEST],
                        &response, &UA_TYPES[UA_TYPES_FINDSERVERSRESPONSE]);

    //UA_Array_delete(request.serverUris, request.serverUrisSize, &UA_TYPES[UA_TYPES_STRING]);
    //UA_Array_delete(request.localeIds, request.localeIdsSize, &UA_TYPES[UA_TYPES_STRING]);

    if(response.responseHeader.serviceResult != UA_STATUSCODE_GOOD) {
        UA_LOG_ERROR(logger, UA_LOGCATEGORY_CLIENT,
                     "FindServers failed with statuscode 0x%08x", response.responseHeader.serviceResult);
        UA_FindServersResponse_deleteMembers(&response);
        UA_Client_disconnect(client);
        UA_Client_delete(client);
        return response.responseHeader.serviceResult;
    }

    *registeredServerSize = response.serversSize;
    *registeredServers = (UA_ApplicationDescription*)UA_Array_new(response.serversSize,
                                                                  &UA_TYPES[UA_TYPES_APPLICATIONDESCRIPTION]);
    for(size_t i=0;i<response.serversSize;i++)
        UA_ApplicationDescription_copy(&response.servers[i], &(*registeredServers)[i]);
    UA_FindServersResponse_deleteMembers(&response);

    UA_Client_disconnect(client);
    UA_Client_delete(client);
    return (int) UA_STATUSCODE_GOOD;
}

<<<<<<< HEAD

static UA_StatusCode FindServersOnNetwork(const char* discoveryServerUrl, size_t* serverOnNetworkSize, UA_ServerOnNetwork** serverOnNetwork) {
    UA_Client *client = UA_Client_new(UA_ClientConfig_standard);
    UA_StatusCode retval = UA_Client_connect(client, discoveryServerUrl);
    if(retval != UA_STATUSCODE_GOOD) {
        UA_Client_delete(client);
        return retval;
    }


    UA_FindServersOnNetworkRequest request;
    UA_FindServersOnNetworkRequest_init(&request);

    request.startingRecordId = 0;
    request.maxRecordsToReturn = 0; // get all
    /*
     * Here you can define some filtering rules:
     */
    //request.serverCapabilityFilterSize = 1;
    //request.serverCapabilityFilter[0] = UA_String_fromChars("LDS");

    // now send the request
    UA_FindServersOnNetworkResponse response;
    UA_FindServersOnNetworkResponse_init(&response);
    __UA_Client_Service(client, &request, &UA_TYPES[UA_TYPES_FINDSERVERSONNETWORKREQUEST],
                        &response, &UA_TYPES[UA_TYPES_FINDSERVERSONNETWORKRESPONSE]);

    //UA_Array_delete(request.serverCapabilityFilter, request.serverCapabilityFilterSize, &UA_TYPES[UA_TYPES_STRING]);

    if(response.responseHeader.serviceResult != UA_STATUSCODE_GOOD) {
        UA_LOG_ERROR(logger, UA_LOGCATEGORY_CLIENT,
                     "FindServersOnNetwork failed with statuscode 0x%08x", response.responseHeader.serviceResult);
        UA_FindServersOnNetworkResponse_deleteMembers(&response);
        UA_Client_disconnect(client);
        UA_Client_delete(client);
        return response.responseHeader.serviceResult;
    }

    *serverOnNetworkSize = response.serversSize;
    *serverOnNetwork = (UA_ServerOnNetwork*)UA_Array_new(response.serversSize, &UA_TYPES[UA_TYPES_SERVERONNETWORK]);
    for(size_t i=0;i<response.serversSize;i++)
        UA_ServerOnNetwork_copy(&response.servers[i], &(*serverOnNetwork)[i]);
    UA_FindServersOnNetworkResponse_deleteMembers(&response);

    UA_Client_disconnect(client);
    UA_Client_delete(client);
    return (int) UA_STATUSCODE_GOOD;
}

static UA_StatusCode GetEndpoints(UA_Client *client, const UA_String* endpointUrl, size_t* endpointDescriptionsSize, UA_EndpointDescription** endpointDescriptions) {
=======
static UA_StatusCode
GetEndpoints(UA_Client *client, const UA_String* endpointUrl, size_t* endpointDescriptionsSize,
             UA_EndpointDescription** endpointDescriptions) {
>>>>>>> ce6f56c3
    UA_GetEndpointsRequest request;
    UA_GetEndpointsRequest_init(&request);
    //request.requestHeader.authenticationToken = client->authenticationToken;
    request.requestHeader.timestamp = UA_DateTime_now();
    request.requestHeader.timeoutHint = 10000;
    request.endpointUrl = *endpointUrl; // assume the endpointurl outlives the service call

    UA_GetEndpointsResponse response;
    UA_GetEndpointsResponse_init(&response);
    __UA_Client_Service(client, &request, &UA_TYPES[UA_TYPES_GETENDPOINTSREQUEST],
    &response, &UA_TYPES[UA_TYPES_GETENDPOINTSRESPONSE]);

    if(response.responseHeader.serviceResult != UA_STATUSCODE_GOOD) {
        UA_LOG_ERROR(logger, UA_LOGCATEGORY_CLIENT,
                     "GetEndpointRequest failed with statuscode 0x%08x",
                     response.responseHeader.serviceResult);
        UA_GetEndpointsResponse_deleteMembers(&response);
        return response.responseHeader.serviceResult;
    }

    *endpointDescriptionsSize = response.endpointsSize;
    *endpointDescriptions = (UA_EndpointDescription*)UA_Array_new(response.endpointsSize,
                                                                  &UA_TYPES[UA_TYPES_ENDPOINTDESCRIPTION]);
    for(size_t i=0;i<response.endpointsSize;i++) {
        UA_EndpointDescription_init(&(*endpointDescriptions)[i]);
        UA_EndpointDescription_copy(&response.endpoints[i], &(*endpointDescriptions)[i]);
    }
    UA_GetEndpointsResponse_deleteMembers(&response);
    return UA_STATUSCODE_GOOD;
}

int main(void) {

    /*
     * Example for calling FindServersOnNetwork
     */

    {
        UA_ServerOnNetwork* serverOnNetwork = NULL;
        size_t serverOnNetworkSize = 0;

        UA_StatusCode retval = FindServersOnNetwork("opc.tcp://localhost:4840", &serverOnNetworkSize, &serverOnNetwork);
        if (retval != UA_STATUSCODE_GOOD) {
            UA_LOG_ERROR(logger, UA_LOGCATEGORY_SERVER, "Could not call FindServersOnNetwork service. Is the discovery server started? StatusCode 0x%08x",
                         retval);
            return (int) retval;
        }

        // output all the returned/registered servers
        for (size_t i = 0; i < serverOnNetworkSize; i++) {
            UA_ServerOnNetwork* server = &serverOnNetwork[i];
            printf("Server[%lu]: %.*s", (unsigned long) i, (int) server->serverName.length, server->serverName.data);
            printf("\n\tRecordID: %d", server->recordId);
            printf("\n\tDiscovery URL: %.*s", (int) server->discoveryUrl.length, server->discoveryUrl.data);
            printf("\n\tCapabilities: ");
            for (size_t j = 0; j < server->serverCapabilitiesSize; j++) {
                printf("%.*s,", (int) server->serverCapabilities[j].length, server->serverCapabilities[j].data);
            }
            printf("\n\n");
        }

        UA_Array_delete(serverOnNetwork, serverOnNetworkSize, &UA_TYPES[UA_TYPES_SERVERONNETWORK]);
    }

    /*
     * Example for calling FindServers
     */


    UA_ApplicationDescription* applicationDescriptionArray = NULL;
    size_t applicationDescriptionArraySize = 0;

    UA_StatusCode retval = FindServers("opc.tcp://localhost:4840",
                                       &applicationDescriptionArraySize,
                                       &applicationDescriptionArray);
    if(retval != UA_STATUSCODE_GOOD) {
        UA_LOG_ERROR(logger, UA_LOGCATEGORY_SERVER, "Could not call FindServers service. "
                     "Is the discovery server started? StatusCode %s", UA_StatusCode_name(retval));
        return (int)retval;
    }

    // output all the returned/registered servers
    for (size_t i=0; i<applicationDescriptionArraySize; i++) {
        UA_ApplicationDescription *description = &applicationDescriptionArray[i];
        printf("Server[%lu]: %.*s", (unsigned long)i, (int)description->applicationUri.length,
               description->applicationUri.data);
        printf("\n\tName: %.*s", (int)description->applicationName.text.length,
               description->applicationName.text.data);
        printf("\n\tProduct URI: %.*s", (int)description->productUri.length,
               description->productUri.data);
        printf("\n\tType: ");
        switch(description->applicationType) {
            case UA_APPLICATIONTYPE_SERVER:
                printf("Server");
                break;
            case UA_APPLICATIONTYPE_CLIENT:
                printf("Client");
                break;
            case UA_APPLICATIONTYPE_CLIENTANDSERVER:
                printf("Client and Server");
                break;
            case UA_APPLICATIONTYPE_DISCOVERYSERVER:
                printf("Discovery Server");
                break;
            default:
                printf("Unknown");
        }
        printf("\n\tDiscovery URLs:");
        for (size_t j=0; j<description->discoveryUrlsSize; j++) {
            printf("\n\t\t[%lu]: %.*s", (unsigned long)j,
                   (int)description->discoveryUrls[j].length,
                   description->discoveryUrls[j].data);
        }
        printf("\n\n");
    }


    /*
     * Now that we have the list of available servers, call get endpoints on all of them
     */

    printf("-------- Server Endpoints --------\n");

    for (size_t i=0; i<applicationDescriptionArraySize; i++) {
        UA_ApplicationDescription *description = &applicationDescriptionArray[i];
        if (description->discoveryUrlsSize == 0) {
            UA_LOG_INFO(logger, UA_LOGCATEGORY_CLIENT,
                        "[GetEndpoints] Server %.*s did not provide any discovery urls. Skipping.",
                        description->applicationUri);
            continue;
        }

        printf("\nEndpoints for Server[%lu]: %.*s", (unsigned long)i,
               (int)description->applicationUri.length, description->applicationUri.data);

        UA_Client *client = UA_Client_new(UA_ClientConfig_standard);

        char* discoveryUrl = (char*)malloc(sizeof(char)*description->discoveryUrls[0].length+1);
        memcpy( discoveryUrl, description->discoveryUrls[0].data, description->discoveryUrls[0].length );
        discoveryUrl[description->discoveryUrls[0].length] = '\0';

        retval = UA_Client_connect(client, discoveryUrl);
        free(discoveryUrl);
        if(retval != UA_STATUSCODE_GOOD) {
            UA_Client_delete(client);
            return (int)retval;
        }

        UA_EndpointDescription* endpointArray = NULL;
        size_t endpointArraySize = 0;
        retval = GetEndpoints(client, &description->discoveryUrls[0], &endpointArraySize, &endpointArray);
        if(retval != UA_STATUSCODE_GOOD) {
            UA_Client_disconnect(client);
            UA_Client_delete(client);
            break;
        }

        for(size_t j = 0; j < endpointArraySize; j++) {
            UA_EndpointDescription* endpoint = &endpointArray[j];
            printf("\n\tEndpoint[%lu]:",(unsigned long)j);
            printf("\n\t\tEndpoint URL: %.*s", (int)endpoint->endpointUrl.length, endpoint->endpointUrl.data);
            printf("\n\t\tTransport profile URI: %.*s", (int)endpoint->transportProfileUri.length,
                   endpoint->transportProfileUri.data);
        }

        UA_Array_delete(endpointArray, endpointArraySize, &UA_TYPES[UA_TYPES_ENDPOINTDESCRIPTION]);
        UA_Client_disconnect(client);
        UA_Client_delete(client);
    }

    printf("\n");

    UA_Array_delete(applicationDescriptionArray, applicationDescriptionArraySize,
                    &UA_TYPES[UA_TYPES_APPLICATIONDESCRIPTION]);

    return (int)UA_STATUSCODE_GOOD;
}<|MERGE_RESOLUTION|>--- conflicted
+++ resolved
@@ -64,9 +64,9 @@
     return (int) UA_STATUSCODE_GOOD;
 }
 
-<<<<<<< HEAD
-
-static UA_StatusCode FindServersOnNetwork(const char* discoveryServerUrl, size_t* serverOnNetworkSize, UA_ServerOnNetwork** serverOnNetwork) {
+
+static UA_StatusCode
+FindServersOnNetwork(const char* discoveryServerUrl, size_t* serverOnNetworkSize, UA_ServerOnNetwork** serverOnNetwork) {
     UA_Client *client = UA_Client_new(UA_ClientConfig_standard);
     UA_StatusCode retval = UA_Client_connect(client, discoveryServerUrl);
     if(retval != UA_STATUSCODE_GOOD) {
@@ -114,12 +114,9 @@
     return (int) UA_STATUSCODE_GOOD;
 }
 
-static UA_StatusCode GetEndpoints(UA_Client *client, const UA_String* endpointUrl, size_t* endpointDescriptionsSize, UA_EndpointDescription** endpointDescriptions) {
-=======
 static UA_StatusCode
 GetEndpoints(UA_Client *client, const UA_String* endpointUrl, size_t* endpointDescriptionsSize,
              UA_EndpointDescription** endpointDescriptions) {
->>>>>>> ce6f56c3
     UA_GetEndpointsRequest request;
     UA_GetEndpointsRequest_init(&request);
     //request.requestHeader.authenticationToken = client->authenticationToken;

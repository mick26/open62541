--- conflicted
+++ resolved
@@ -304,12 +304,7 @@
     UA_NodeId parentNodeId = UA_NODEID_NUMERIC(0, UA_NS0ID_OBJECTSFOLDER);
     UA_NodeId parentReferenceNodeId = UA_NODEID_NUMERIC(0, UA_NS0ID_ORGANIZES);
     UA_Server_addVariableNode(server, myIntegerNodeId, parentNodeId, parentReferenceNodeId,
-<<<<<<< HEAD
-                              myIntegerName, UA_NODEID_NULL, myVar);
-=======
                               myIntegerName, UA_NODEID_NULL, myVar, NULL);
-    UA_Variant_deleteMembers(&myVar.value);
->>>>>>> 5ad3ae3d
 
     /**************/
     /* Demo Nodes */

--- conflicted
+++ resolved
@@ -40,16 +40,9 @@
     UA_QualifiedName myIntegerName = UA_QUALIFIEDNAME(1, "the answer");
     UA_NodeId parentNodeId = UA_NODEID_NUMERIC(0, UA_NS0ID_OBJECTSFOLDER);
     UA_NodeId parentReferenceNodeId = UA_NODEID_NUMERIC(0, UA_NS0ID_ORGANIZES);
-<<<<<<< HEAD
-    UA_AddNodesResult res = UA_Server_addVariableNode(server, myIntegerNodeId, parentNodeId,
-                                                      parentReferenceNodeId, myIntegerName,
-                                                      UA_NODEID_NULL, attr);
-    UA_AddNodesResult_deleteMembers(&res);
-=======
     UA_Server_addVariableNode(server, myIntegerNodeId, parentNodeId,
                               parentReferenceNodeId, myIntegerName,
                               UA_NODEID_NULL, attr, NULL);
->>>>>>> 5ad3ae3d
 
     UA_StatusCode retval = UA_Server_run(server, 1, &running);
 	UA_Server_delete(server);

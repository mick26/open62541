#include <sys/types.h>
#include <sys/socket.h>
#include <netinet/in.h>
#include <sys/socketvar.h>

#include <unistd.h> // read, write, close
#include <stdlib.h> // exit
#include <errno.h> // errno, EINTR

#include <memory.h> // memset
#include <fcntl.h> // fcntl

#include "networklayer.h"
#include "ua_transport_connection.h"
NL_Description NL_Description_TcpBinary  = {
	NL_UA_ENCODING_BINARY,
	NL_CONNECTIONTYPE_TCPV4,
	NL_MAXCONNECTIONS_DEFAULT,
	{0,8192,8192,16384,1}
};

/* If we do not have multitasking, we implement a dispatcher-Pattern. All Connections
 * are collected in a list. From this list a fd_set is prepared and select then waits
 * for activities. We then iterate over the list, check if we've got some activites
 * and call the corresponding callback (reader, listener).
 */
#ifndef MULTITASKING
_Bool NL_ConnectionComparer(void *p1, void* p2) {
	NL_Connection* c1 = (NL_Connection*) p1;
	NL_Connection* c2 = (NL_Connection*) p2;
	return (c1->connectionHandle == c2->connectionHandle);
}
int NL_TCP_SetNonBlocking(int sock) {
	int opts = fcntl(sock,F_GETFL);
	if (opts < 0) {
		perror("fcntl(F_GETFL)");
		return -1;
	}
	opts = (opts | O_NONBLOCK);
	if (fcntl(sock,F_SETFL,opts) < 0) {
		perror("fcntl(F_SETFL)");
		return -1;
	}
	return 0;
}

void NL_Connection_printf(void* payload) {
  UA_UInt32 id;
  NL_Connection* c = (NL_Connection*) payload;
  UA_TL_Connection_getHandle(c->connection,&id);
  printf("ListElement connectionHandle = %d\n",id);
}
void NL_addHandleToSet(UA_Int32 handle, NL_data* nl) {
	FD_SET(handle, &(nl->readerHandles));
	nl->maxReaderHandle = (handle > nl->maxReaderHandle) ? handle : nl->maxReaderHandle;
}
void NL_setFdSet(void* payload) {
  UA_UInt32 id;
  NL_Connection* c = (NL_Connection*) payload;
  UA_TL_Connection_getHandle(c->connection,&id);
  NL_addHandleToSet(id, c->networkLayer);
}
void NL_checkFdSet(void* payload) {
	  UA_UInt32 id;
  NL_Connection* c = (NL_Connection*) payload;
  UA_TL_Connection_getHandle(c->connection,&id);
  if (FD_ISSET(id, &(c->networkLayer->readerHandles))) {
	  c->reader((void*)c);
  }
}
UA_Int32 NL_msgLoop(NL_data* nl, struct timeval *tv, UA_Int32(*worker)(void*), void *arg)  {
	UA_Int32 result;
	while (UA_TRUE) {
		// determine the largest handle
		nl->maxReaderHandle = 0;
		UA_list_iteratePayload(&(nl->connections),NL_setFdSet);
		DBG_VERBOSE(printf("\n------------\nUA_Stack_msgLoop - maxHandle=%d\n", nl->maxReaderHandle));

		// copy tv, some unixes do overwrite and return the remaining time
		struct timeval tmptv;
		memcpy(&tmptv,tv,sizeof(struct timeval));

		// and wait
		DBG_VERBOSE(printf("UA_Stack_msgLoop - enter select sec=%d,usec=%d\n",(UA_Int32) tmptv.tv_sec, (UA_Int32) tmptv.tv_usec));
		result = select(nl->maxReaderHandle + 1, &(nl->readerHandles), UA_NULL, UA_NULL,&tmptv);
		DBG_VERBOSE(printf("UA_Stack_msgLoop - leave select result=%d,sec=%d,usec=%d\n",result, (UA_Int32) tmptv.tv_sec, (UA_Int32) tmptv.tv_usec));
		if (result == 0) {
			int err = errno;
			switch (err) {
			case EBADF:
			case EINTR:
			case EINVAL:
				//FIXME: handle errors
				DBG_ERR(printf("UA_Stack_msgLoop - errno={%d,%s}\n", errno, strerror(errno)));
				break;
			case EAGAIN:
			default:
				DBG_VERBOSE(printf("UA_Stack_msgLoop - errno={%d,%s}\n", errno, strerror(errno)));
				DBG_VERBOSE(printf("UA_Stack_msgLoop - call worker\n"));

				DBG_VERBOSE(printf("UA_Stack_msgLoop - return from worker\n"));
			}
		} else { // activity on listener or client ports
			DBG_VERBOSE(printf("UA_Stack_msgLoop - activities on %d handles\n",result));
			UA_list_iteratePayload(&(nl->connections),NL_checkFdSet);

		}
		worker(arg);

	}

	return UA_SUCCESS;
}
#endif


/** the tcp reader function */
void* NL_TCP_reader(NL_Connection *c) {

	UA_ByteString readBuffer;

	TL_Buffer localBuffers;

	UA_UInt32 connectionId;
	UA_TL_Connection_getLocalConfiguration(c->connection, &localBuffers);
	UA_TL_Connection_getHandle(c->connection, &connectionId);
	UA_alloc((void**)&(readBuffer.data),localBuffers.recvBufferSize);


	if (c->state  != CONNECTIONSTATE_CLOSE) {
		DBG_VERBOSE(printf("NL_TCP_reader - enter read\n"));
		readBuffer.length = read(connectionId, readBuffer.data, localBuffers.recvBufferSize);
		DBG_VERBOSE(printf("NL_TCP_reader - leave read\n"));

		DBG_VERBOSE(printf("NL_TCP_reader - src={%*.s}, ",c->connection.remoteEndpointUrl.length,c->connection.remoteEndpointUrl.data));
		DBG(UA_ByteString_printx("NL_TCP_reader - received=",&readBuffer));

		if (readBuffer.length  > 0) {

			TL_Process((c->connection),&readBuffer);
		} else {
//TODO close connection - what does close do?
			c->state = CONNECTIONSTATE_CLOSE;
			//c->connection.connectionState = CONNECTIONSTATE_CLOSE;
			perror("ERROR reading from socket1");
		}
	}

	if (c->state == CONNECTIONSTATE_CLOSE) {
		DBG_VERBOSE(printf("NL_TCP_reader - enter shutdown\n"));
		shutdown(connectionId,2);
		DBG_VERBOSE(printf("NL_TCP_reader - enter close\n"));
		close(connectionId);
		DBG_VERBOSE(printf("NL_TCP_reader - leave close\n"));
		c->state  = CONNECTIONSTATE_CLOSED;

#ifndef MULTITHREADING
		DBG_VERBOSE(printf("NL_TCP_reader - search element to remove\n"));
		UA_list_Element* lec = UA_list_search(&(c->networkLayer->connections),NL_ConnectionComparer,c);
		DBG_VERBOSE(printf("NL_TCP_reader - remove connection for handle=%d\n",((NL_Connection*)lec->payload)->connection.connectionHandle));
		UA_list_removeElement(lec,UA_NULL);
		DBG_VERBOSE(UA_list_iteratePayload(&(c->networkLayer->connections),NL_Connection_printf));
		UA_free(c);
#endif
	}
	
	UA_ByteString_deleteMembers(&readBuffer);
	return UA_NULL;
}

#ifdef MULTITHREADING
/** the tcp reader thread */
void* NL_TCP_readerThread(NL_Connection *c) {
	// just loop, NL_TCP_Reader will call the stack
	do {
		NL_TCP_reader(c);
	} while (c->connection.connectionState != CONNECTIONSTATE_CLOSED);
	// clean up
	UA_free(c);
	pthread_exit(UA_NULL);
}
#endif
/** write message provided in the gather buffers to a tcp transport layer connection */
UA_Int32 NL_TCP_writer(UA_Int32 connectionHandle, UA_ByteString const * const * gather_buf, UA_UInt32 gather_len) {

	struct iovec iov[gather_len];
	UA_UInt32 total_len = 0;
	for(UA_UInt32 i=0;i<gather_len;i++) {
		iov[i].iov_base = gather_buf[i]->data;
		iov[i].iov_len = gather_buf[i]->length;
		total_len += gather_buf[i]->length;
		DBG(printf("NL_TCP_writer - gather_buf[%i]",i));
		DBG(UA_ByteString_printx("=", gather_buf[i]));
	}

	struct msghdr message;
	message.msg_name = UA_NULL;
	message.msg_namelen = 0;
	message.msg_iov = iov;
	message.msg_iovlen = gather_len;
	message.msg_control = UA_NULL;
	message.msg_controllen = 0;
	message.msg_flags = 0;
	
	UA_UInt32 nWritten = 0;
	while (nWritten < total_len) {
		int n=0;
		do {
			DBG_VERBOSE(printf("NL_TCP_writer - enter write with %d bytes to write\n",total_len));
			n = sendmsg(connectionHandle, &message, 0);
			DBG_VERBOSE(printf("NL_TCP_writer - leave write with n=%d,errno={%d,%s}\n",n,(n>0)?0:errno,(n>0)?"":strerror(errno)));
		} while (n == -1L && errno == EINTR);
		if (n >= 0) {
			nWritten += n;
			break;
			// TODO: handle incompletely send messages
		} else {
			break;
			// TODO: error handling
		}
	}
	return UA_SUCCESS;
}

void* NL_Connection_init(NL_Connection* c, NL_data* tld, UA_Int32 connectionHandle, NL_Reader reader, TL_Writer writer)
{


	UA_TL_Connection1 connection = UA_NULL;
	//create new connection object
	UA_TL_Connection_new(&connection, tld->tld->localConf,writer);
	//add connection object to list, so stack is aware of its connections

	UA_TL_ConnectionManager_addConnection(&connection);

	// connection layer of UA stackwriteLock
<<<<<<< HEAD

	//c->connection.connectionHandle = connectionHandle;
	//c->connection.connectionState = CONNECTIONSTATE_CLOSED;
	//c->connection.writerCallback = writer;
	//memcpy(&(c->connection.localConf),&(tld->tld->localConf),sizeof(TL_Buffer));
	//memset(&(c->connection.remoteConf),0,sizeof(TL_Buffer));
	//UA_String_copy(&(tld->endpointUrl), &(c->connection.localEndpointUrl));
=======
	c->connection.connectionHandle = connectionHandle;
	c->connection.connectionState = CONNECTIONSTATE_CLOSED;
	c->connection.writerCallback = writer;

	memcpy(&(c->connection.localConf),&(tld->tld->localConf),sizeof(TL_Buffer));

	memset(&(c->connection.remoteConf),0,sizeof(TL_Buffer));
	UA_String_copy(&(tld->endpointUrl), &(c->connection.localEndpointUrl));
>>>>>>> 8046001c

	// network layer
	c->reader = reader;
#ifdef MULTITHREADING
	c->readerThreadHandle = -1;
#endif
	c->networkLayer = tld;
	return UA_NULL;
}

/** the tcp listener routine */
void* NL_TCP_listen(NL_Connection* c) {
	NL_data* tld = c->networkLayer;

	DBG_VERBOSE(printf("NL_TCP_listen - enter listen\n"));
	int retval = listen(c->connectionHandle, tld->tld->maxConnections);
	DBG_VERBOSE(printf("NL_TCP_listen - leave listen, retval=%d\n",retval));

	if (retval < 0) {
		// TODO: Error handling
		perror("NL_TCP_listen");
		DBG_ERR(printf("NL_TCP_listen retval=%d, errno={%d,%s}\n",retval,errno,strerror(errno)));
	} else if (tld->tld->maxConnections == -1 || tld->connections.size < tld->tld->maxConnections) {
		// accept only if not max number of connections exceeded
		struct sockaddr_in cli_addr;
		socklen_t cli_len = sizeof(cli_addr);
		DBG_VERBOSE(printf("NL_TCP_listen - enter accept\n"));
		int newsockfd = accept(c->connectionHandle, (struct sockaddr *) &cli_addr, &cli_len);
		DBG_VERBOSE(printf("NL_TCP_listen - leave accept\n"));
		if (newsockfd < 0) {
			DBG_ERR(printf("TL_TCP_listen - accept returns errno={%d,%s}\n",errno,strerror(errno)));
			perror("ERROR on accept");
		} else {
			DBG_VERBOSE(printf("NL_TCP_listen - new connection on %d\n",newsockfd));
			NL_Connection* cclient;
			UA_Int32 retval = UA_SUCCESS;
			retval |= UA_alloc((void**)&cclient,sizeof(NL_Connection));
			NL_Connection_init(cclient, tld, newsockfd, NL_TCP_reader, (TL_Writer) NL_TCP_writer);
#ifdef MULTITHREADING
			pthread_create( &(cclient->readerThreadHandle), NULL, (void*(*)(void*)) NL_TCP_readerThread, (void*) cclient);
#else
			UA_list_addPayloadToBack(&(tld->connections),cclient);
			NL_TCP_SetNonBlocking(cclient->connectionHandle);
#endif
		}
	} else {
		// no action necessary to reject connection
	}
	return UA_NULL;
}

#ifdef MULTITHREADING
void* NL_TCP_listenThread(NL_Connection* c) {
	do {
		NL_TCP_listen(c);
	} while (UA_TRUE);
	UA_free(c);
	pthread_exit(UA_NULL);
}
#endif


UA_Int32 NL_TCP_init(NL_data* tld, UA_Int32 port) {
	UA_Int32 retval = UA_SUCCESS;
	// socket variables
	int newsockfd;
	int optval = 1;
	struct sockaddr_in serv_addr;


	// create socket for listening to incoming connections
	newsockfd = socket(PF_INET, SOCK_STREAM, 0);
	if (newsockfd < 0) {
		perror("ERROR opening socket");
		retval = UA_ERROR;
	} else {
		// set port number, options and bind
		memset((void *) &serv_addr, sizeof(serv_addr),1);
		serv_addr.sin_family = AF_INET;
		serv_addr.sin_addr.s_addr = INADDR_ANY;
		serv_addr.sin_port = htons(port);
		if (setsockopt(newsockfd, SOL_SOCKET, SO_REUSEADDR, &optval, sizeof optval) == -1 ) {
			perror("setsockopt");
			retval = UA_ERROR;
		} else {
			// bind to port
			if (bind(newsockfd, (struct sockaddr *) &serv_addr, sizeof(serv_addr)) < 0) {
				perror("ERROR on binding");
				retval = UA_ERROR;
			} else {
				UA_String_copyprintf("opc.tcp://localhost:%d/", &(tld->endpointUrl), port);
			}
		}
	}
	// finally
	if (retval == UA_SUCCESS) {
		DBG_VERBOSE(printf("NL_TCP_init - new listener on %d\n",newsockfd));
		NL_Connection* c;
		UA_Int32 retval = UA_SUCCESS;
		retval |= UA_alloc((void**)&c,sizeof(NL_Connection));
		NL_Connection_init(c, tld, newsockfd, NL_TCP_listen, (TL_Writer) NL_TCP_writer);
#ifdef MULTITHREADING
		pthread_create( &(c->readerThreadHandle), NULL, (void*(*)(void*)) NL_TCP_listenThread, (void*) c);
#else
		UA_list_addPayloadToBack(&(tld->connections),c);
		NL_TCP_SetNonBlocking(c->connectionHandle);
#endif
	}
	return retval;
}


/** checks arguments and dispatches to worker or refuses to init */
NL_data* NL_init(NL_Description* tlDesc, UA_Int32 port) {
	NL_data* nl = UA_NULL;
	if (tlDesc->connectionType == NL_CONNECTIONTYPE_TCPV4 && tlDesc->encoding == NL_UA_ENCODING_BINARY) {
		UA_alloc((void**)&nl, sizeof(NL_data));
		nl->tld = tlDesc;
		FD_ZERO(&(nl->readerHandles));
		UA_list_init(&(nl->connections));
		NL_TCP_init(nl, port);
	}
	return nl;
}<|MERGE_RESOLUTION|>--- conflicted
+++ resolved
@@ -28,7 +28,11 @@
 _Bool NL_ConnectionComparer(void *p1, void* p2) {
 	NL_Connection* c1 = (NL_Connection*) p1;
 	NL_Connection* c2 = (NL_Connection*) p2;
-	return (c1->connectionHandle == c2->connectionHandle);
+	UA_UInt32 h1,h2;
+	UA_TL_Connection_getHandle(c1->connection,&h1);
+	UA_TL_Connection_getHandle(c2->connection,&h2);
+
+	return (h1 == h2);
 }
 int NL_TCP_SetNonBlocking(int sock) {
 	int opts = fcntl(sock,F_GETFL);
@@ -55,16 +59,17 @@
 	nl->maxReaderHandle = (handle > nl->maxReaderHandle) ? handle : nl->maxReaderHandle;
 }
 void NL_setFdSet(void* payload) {
-  UA_UInt32 id;
+  UA_UInt32 h;
   NL_Connection* c = (NL_Connection*) payload;
-  UA_TL_Connection_getHandle(c->connection,&id);
-  NL_addHandleToSet(id, c->networkLayer);
+  UA_TL_Connection_getHandle(c->connection,&h);
+
+  NL_addHandleToSet(h, c->networkLayer);
 }
 void NL_checkFdSet(void* payload) {
-	  UA_UInt32 id;
+  UA_UInt32 h;
   NL_Connection* c = (NL_Connection*) payload;
-  UA_TL_Connection_getHandle(c->connection,&id);
-  if (FD_ISSET(id, &(c->networkLayer->readerHandles))) {
+  UA_TL_Connection_getHandle(c->connection,&h);
+  if (FD_ISSET(h, &(c->networkLayer->readerHandles))) {
 	  c->reader((void*)c);
   }
 }
@@ -73,6 +78,7 @@
 	while (UA_TRUE) {
 		// determine the largest handle
 		nl->maxReaderHandle = 0;
+
 		UA_list_iteratePayload(&(nl->connections),NL_setFdSet);
 		DBG_VERBOSE(printf("\n------------\nUA_Stack_msgLoop - maxHandle=%d\n", nl->maxReaderHandle));
 
@@ -82,7 +88,7 @@
 
 		// and wait
 		DBG_VERBOSE(printf("UA_Stack_msgLoop - enter select sec=%d,usec=%d\n",(UA_Int32) tmptv.tv_sec, (UA_Int32) tmptv.tv_usec));
-		result = select(nl->maxReaderHandle + 1, &(nl->readerHandles), UA_NULL, UA_NULL,&tmptv);
+		result = select(nl->maxReaderHandle + 1, &(nl->readerHandles), UA_NULL, UA_NULL, &tmptv);
 		DBG_VERBOSE(printf("UA_Stack_msgLoop - leave select result=%d,sec=%d,usec=%d\n",result, (UA_Int32) tmptv.tv_sec, (UA_Int32) tmptv.tv_usec));
 		if (result == 0) {
 			int err = errno;
@@ -97,7 +103,7 @@
 			default:
 				DBG_VERBOSE(printf("UA_Stack_msgLoop - errno={%d,%s}\n", errno, strerror(errno)));
 				DBG_VERBOSE(printf("UA_Stack_msgLoop - call worker\n"));
-
+				worker(arg);
 				DBG_VERBOSE(printf("UA_Stack_msgLoop - return from worker\n"));
 			}
 		} else { // activity on listener or client ports
@@ -117,19 +123,20 @@
 /** the tcp reader function */
 void* NL_TCP_reader(NL_Connection *c) {
 
+
 	UA_ByteString readBuffer;
 
 	TL_Buffer localBuffers;
-
-	UA_UInt32 connectionId;
+	UA_Int32 connectionState;
+	UA_UInt32 connectionHandle;
 	UA_TL_Connection_getLocalConfiguration(c->connection, &localBuffers);
-	UA_TL_Connection_getHandle(c->connection, &connectionId);
+	UA_TL_Connection_getHandle(c->connection, &connectionHandle);
 	UA_alloc((void**)&(readBuffer.data),localBuffers.recvBufferSize);
 
 
 	if (c->state  != CONNECTIONSTATE_CLOSE) {
 		DBG_VERBOSE(printf("NL_TCP_reader - enter read\n"));
-		readBuffer.length = read(connectionId, readBuffer.data, localBuffers.recvBufferSize);
+		readBuffer.length = read(connectionHandle, readBuffer.data, localBuffers.recvBufferSize);
 		DBG_VERBOSE(printf("NL_TCP_reader - leave read\n"));
 
 		DBG_VERBOSE(printf("NL_TCP_reader - src={%*.s}, ",c->connection.remoteEndpointUrl.length,c->connection.remoteEndpointUrl.data));
@@ -145,25 +152,32 @@
 			perror("ERROR reading from socket1");
 		}
 	}
-
-	if (c->state == CONNECTIONSTATE_CLOSE) {
+	UA_TL_Connection_getState(c->connection, &connectionState);
+	if (connectionState == CONNECTIONSTATE_CLOSE) {
 		DBG_VERBOSE(printf("NL_TCP_reader - enter shutdown\n"));
-		shutdown(connectionId,2);
+		shutdown(connectionHandle,2);
 		DBG_VERBOSE(printf("NL_TCP_reader - enter close\n"));
-		close(connectionId);
+		close(connectionHandle);
 		DBG_VERBOSE(printf("NL_TCP_reader - leave close\n"));
-		c->state  = CONNECTIONSTATE_CLOSED;
+		UA_TL_Connection_setState(c->connection,CONNECTIONSTATE_CLOSED);
+
+		//c->state  = CONNECTIONSTATE_CLOSED;
+
 
 #ifndef MULTITHREADING
+		//connection list before deletion
+		//UA_list_iteratePayload(&(c->networkLayer->connections),NL_Connection_printf);
 		DBG_VERBOSE(printf("NL_TCP_reader - search element to remove\n"));
 		UA_list_Element* lec = UA_list_search(&(c->networkLayer->connections),NL_ConnectionComparer,c);
+
 		DBG_VERBOSE(printf("NL_TCP_reader - remove connection for handle=%d\n",((NL_Connection*)lec->payload)->connection.connectionHandle));
 		UA_list_removeElement(lec,UA_NULL);
 		DBG_VERBOSE(UA_list_iteratePayload(&(c->networkLayer->connections),NL_Connection_printf));
+		//connection list after deletion
+		//UA_list_iteratePayload(&(c->networkLayer->connections),NL_Connection_printf);
 		UA_free(c);
 #endif
 	}
-	
 	UA_ByteString_deleteMembers(&readBuffer);
 	return UA_NULL;
 }
@@ -180,6 +194,7 @@
 	pthread_exit(UA_NULL);
 }
 #endif
+
 /** write message provided in the gather buffers to a tcp transport layer connection */
 UA_Int32 NL_TCP_writer(UA_Int32 connectionHandle, UA_ByteString const * const * gather_buf, UA_UInt32 gather_len) {
 
@@ -230,11 +245,14 @@
 	//create new connection object
 	UA_TL_Connection_new(&connection, tld->tld->localConf,writer);
 	//add connection object to list, so stack is aware of its connections
+	UA_TL_Connection_setConnectionHandle(connection,connectionHandle);
 
 	UA_TL_ConnectionManager_addConnection(&connection);
 
 	// connection layer of UA stackwriteLock
-<<<<<<< HEAD
+	c->connection = connection;
+	c->connectionHandle = connectionHandle;
+
 
 	//c->connection.connectionHandle = connectionHandle;
 	//c->connection.connectionState = CONNECTIONSTATE_CLOSED;
@@ -242,16 +260,6 @@
 	//memcpy(&(c->connection.localConf),&(tld->tld->localConf),sizeof(TL_Buffer));
 	//memset(&(c->connection.remoteConf),0,sizeof(TL_Buffer));
 	//UA_String_copy(&(tld->endpointUrl), &(c->connection.localEndpointUrl));
-=======
-	c->connection.connectionHandle = connectionHandle;
-	c->connection.connectionState = CONNECTIONSTATE_CLOSED;
-	c->connection.writerCallback = writer;
-
-	memcpy(&(c->connection.localConf),&(tld->tld->localConf),sizeof(TL_Buffer));
-
-	memset(&(c->connection.remoteConf),0,sizeof(TL_Buffer));
-	UA_String_copy(&(tld->endpointUrl), &(c->connection.localEndpointUrl));
->>>>>>> 8046001c
 
 	// network layer
 	c->reader = reader;
@@ -267,6 +275,7 @@
 	NL_data* tld = c->networkLayer;
 
 	DBG_VERBOSE(printf("NL_TCP_listen - enter listen\n"));
+
 	int retval = listen(c->connectionHandle, tld->tld->maxConnections);
 	DBG_VERBOSE(printf("NL_TCP_listen - leave listen, retval=%d\n",retval));
 

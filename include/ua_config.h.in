/*
 * Copyright (C) 2013-2015 the contributors as stated in the AUTHORS file
 *
 * This file is part of open62541. open62541 is free software: you can
 * redistribute it and/or modify it under the terms of the GNU Lesser General
 * Public License, version 3 (as published by the Free Software Foundation) with
 * a static linking exception as stated in the LICENSE file provided with
 * open62541.
 *
 * open62541 is distributed in the hope that it will be useful, but WITHOUT ANY
 * WARRANTY; without even the implied warranty of MERCHANTABILITY or FITNESS FOR
 * A PARTICULAR PURPOSE. See the GNU Lesser General Public License for more
 * details.
 */

#ifndef UA_CONFIG_H_
#define UA_CONFIG_H_

#ifdef __cplusplus
extern "C" {
#endif

/**
 * Library Version
 * --------------- */
#define UA_OPEN62541_VER_MAJOR ${OPEN62541_VER_MAJOR}
#define UA_OPEN62541_VER_MINOR ${OPEN62541_VER_MINOR}
#define UA_OPEN62541_VER_PATCH ${OPEN62541_VER_PATCH}
#define UA_OPEN62541_VER_LABEL "${OPEN62541_VER_LABEL}" /* Release candidate label, etc. */
#define UA_OPEN62541_VER_COMMIT "${OPEN62541_VER_COMMIT}"

/**
 * Options
 * ------- */
#define UA_LOGLEVEL ${UA_LOGLEVEL}
#cmakedefine UA_ENABLE_METHODCALLS
#cmakedefine UA_ENABLE_NODEMANAGEMENT
#cmakedefine UA_ENABLE_SUBSCRIPTIONS
#cmakedefine UA_ENABLE_DISCOVERY
#cmakedefine UA_ENABLE_MULTITHREADING

/**
 * Advanced Options
 * ---------------- */
#cmakedefine UA_ENABLE_STATUSCODE_DESCRIPTIONS
#cmakedefine UA_ENABLE_TYPENAMES
#cmakedefine UA_ENABLE_EMBEDDED_LIBC
#cmakedefine UA_ENABLE_DETERMINISTIC_RNG
#cmakedefine UA_ENABLE_GENERATE_NAMESPACE0
#cmakedefine UA_ENABLE_EXTERNAL_NAMESPACES
#cmakedefine UA_ENABLE_NONSTANDARD_STATELESS
#cmakedefine UA_ENABLE_NONSTANDARD_UDP
#cmakedefine UA_ENABLE_DISCOVERY
#cmakedefine UA_ENABLE_DISCOVERY_MULTICAST

/**
 * Standard Includes
 * ----------------- */
#ifndef _XOPEN_SOURCE
# define _XOPEN_SOURCE 500
#endif
#ifndef _DEFAULT_SOURCE
# define _DEFAULT_SOURCE
#endif
<<<<<<< HEAD
// On older systems we need to define _BSD_SOURCE
// _DEFAULT_SOURCE is an alias for that
#ifndef _BSD_SOURCE
# define _BSD_SOURCE
#endif

// Disable deprecation warnings for sprintf, strncpy, strerror
#ifdef _MSC_VER
# define _CRT_SECURE_NO_WARNINGS
#endif
=======
>>>>>>> e1cfdc04

#include <stddef.h>
#include "ms_stdint.h" /* Includes stdint.h or workaround for older Visual Studios */

#ifndef __cplusplus
# include <stdbool.h> /* C99 Boolean */
/* Manual Boolean:
typedef uint8_t bool;
#define true 1
#define false 0 */
#endif

/* Manually define some function on libc */
#ifndef UA_ENABLE_EMBEDDED_LIBC
# include <string.h>
#else
  void *memcpy(void *UA_RESTRICT dest, const void *UA_RESTRICT src, size_t n);
  void *memset(void *dest, int c, size_t n);
  size_t strlen(const char *s);
  int memcmp(const void *vl, const void *vr, size_t n);
#endif

/* Memory Management */
#include <stdlib.h>
#ifdef _WIN32
# ifndef __clang__
#  include <malloc.h>
# endif
#endif

#define UA_free(ptr) free(ptr)
#define UA_malloc(size) malloc(size)
#define UA_calloc(num, size) calloc(num, size)
#define UA_realloc(ptr, size) realloc(ptr, size)

#ifndef NO_ALLOCA
# if defined(__GNUC__) || defined(__clang__)
#  define UA_alloca(size) __builtin_alloca (size)
# elif defined(_WIN32)
#  define UA_alloca(SIZE) _alloca(SIZE)
# else
#  include <alloca.h>
#  define UA_alloca(SIZE) alloca(SIZE)
# endif
#endif

/**
 * Function Export
 * ---------------
 * On Win32: Define ``UA_DYNAMIC_LINKING`` and ``UA_DYNAMIC_LINKING_EXPORT`` in
 * order to export symbols for a DLL. Define ``UA_DYNAMIC_LINKING`` only to
 * import symbols from a DLL.*/
#cmakedefine UA_DYNAMIC_LINKING
#if defined(_WIN32) && defined(UA_DYNAMIC_LINKING)
# ifdef UA_DYNAMIC_LINKING_EXPORT /* export dll */
#  ifdef __GNUC__
#   define UA_EXPORT __attribute__ ((dllexport))
#  else
#   define UA_EXPORT __declspec(dllexport)
#  endif
# else /* import dll */
#  ifdef __GNUC__
#   define UA_EXPORT __attribute__ ((dllimport))
#  else
#   define UA_EXPORT __declspec(dllimport)
#  endif
# endif
#else /* non win32 */
# if __GNUC__ || __clang__
#  define UA_EXPORT __attribute__ ((visibility ("default")))
# endif
#endif
#ifndef UA_EXPORT
# define UA_EXPORT /* fallback to default */
#endif

/**
 * Inline Functions
 * ---------------- */
#ifdef _MSC_VER
# define UA_INLINE __inline
#else
# define UA_INLINE inline
#endif

/**
 * Non-aliasing pointers
 * -------------------- */
#ifdef _MSC_VER
# define UA_RESTRICT __restrict
#elif defined(__GNUC__)
# define UA_RESTRICT __restrict__
#else
# define UA_RESTRICT restrict
#endif

/**
 * Function attributes
 * ------------------- */
#ifdef __GNUC__
# define UA_FUNC_ATTR_MALLOC __attribute__((malloc))
# define UA_FUNC_ATTR_PURE __attribute__ ((pure))
# define UA_FUNC_ATTR_CONST __attribute__((const))
# define UA_FUNC_ATTR_WARN_UNUSED_RESULT __attribute__((warn_unused_result))
#else
# define UA_FUNC_ATTR_MALLOC
# define UA_FUNC_ATTR_PURE
# define UA_FUNC_ATTR_CONST
# define UA_FUNC_ATTR_WARN_UNUSED_RESULT
#endif

/**
 * Binary Encoding Overlays
 * ------------------------
 * Integers and floating point numbers are transmitted in little-endian (IEE 754
 * for floating point) encoding. If the target architecture uses the same
 * format, numeral datatypes can be memcpy'd (overlayed) on the binary stream.
 * This speeds up encoding.
 *
 * Integer Endianness
 * ^^^^^^^^^^^^^^^^^^ */
#if defined(_WIN32) || (defined(__BYTE_ORDER__) && defined(__ORDER_LITTLE_ENDIAN__) && \
                        (__BYTE_ORDER__ == __ORDER_LITTLE_ENDIAN__))
# define UA_BINARY_OVERLAYABLE_INTEGER 1
#elif defined(__ANDROID__) /* Andoid */
# include <endian.h>
# if __BYTE_ORDER == __LITTLE_ENDIAN
#  define UA_BINARY_OVERLAYABLE_INTEGER 1
# endif
#elif defined(__linux__) /* Linux */
# include <endian.h>
# if __BYTE_ORDER == __LITTLE_ENDIAN
#  define UA_BINARY_OVERLAYABLE_INTEGER 1
# endif
# if __FLOAT_BYTE_ORDER == __LITTLE_ENDIAN
#  define UA_BINARY_OVERLAYABLE_FLOAT 1
# endif
#elif defined(__OpenBSD__) /* OpenBSD */
# include <sys/endian.h>
# if BYTE_ORDER == LITTLE_ENDIAN
#  define UA_BINARY_OVERLAYABLE_INTEGER 1
# endif
#elif defined(__NetBSD__) || defined(__FreeBSD__) || defined(__DragonFly__) /* Other BSD */
# include <sys/endian.h>
# if _BYTE_ORDER == _LITTLE_ENDIAN
#  define UA_BINARY_OVERLAYABLE_INTEGER 1
# endif
#elif defined(__APPLE__) /* Apple (MacOS, iOS) */
# include <libkern/OSByteOrder.h>
# if defined(__LITTLE_ENDIAN__)
#  define UA_BINARY_OVERLAYABLE_INTEGER 1
# endif
#elif defined(__QNX__) || defined(__QNXNTO__) /* QNX */
# include <gulliver.h>
# if defined(__LITTLEENDIAN__)
#  define UA_BINARY_OVERLAYABLE_INTEGER 1
# endif
#endif

#ifndef UA_BINARY_OVERLAYABLE_INTEGER
# define UA_BINARY_OVERLAYABLE_INTEGER 0
#endif

/**
 * Float Endianness
 * ^^^^^^^^^^^^^^^^ */
#if defined(_WIN32)
# define UA_BINARY_OVERLAYABLE_FLOAT 1
#elif defined(__FLOAT_WORD_ORDER__) && defined(__ORDER_LITTLE_ENDIAN__) && \
    (__FLOAT_WORD_ORDER__ == __ORDER_LITTLE_ENDIAN__) /* Defined only in GCC */
# define UA_BINARY_OVERLAYABLE_FLOAT 1
#elif defined(__FLOAT_WORD_ORDER) && defined(__LITTLE_ENDIAN) && \
    (__FLOAT_WORD_ORDER == __LITTLE_ENDIAN) /* Defined only in GCC */
# define UA_BINARY_OVERLAYABLE_FLOAT 1
#endif

#ifndef UA_BINARY_OVERLAYABLE_FLOAT
# define UA_BINARY_OVERLAYABLE_FLOAT 0
#endif

#ifdef __cplusplus
} // extern "C"
#endif

#endif /* UA_CONFIG_H_ */<|MERGE_RESOLUTION|>--- conflicted
+++ resolved
@@ -36,7 +36,6 @@
 #cmakedefine UA_ENABLE_METHODCALLS
 #cmakedefine UA_ENABLE_NODEMANAGEMENT
 #cmakedefine UA_ENABLE_SUBSCRIPTIONS
-#cmakedefine UA_ENABLE_DISCOVERY
 #cmakedefine UA_ENABLE_MULTITHREADING
 
 /**
@@ -62,7 +61,6 @@
 #ifndef _DEFAULT_SOURCE
 # define _DEFAULT_SOURCE
 #endif
-<<<<<<< HEAD
 // On older systems we need to define _BSD_SOURCE
 // _DEFAULT_SOURCE is an alias for that
 #ifndef _BSD_SOURCE
@@ -73,8 +71,6 @@
 #ifdef _MSC_VER
 # define _CRT_SECURE_NO_WARNINGS
 #endif
-=======
->>>>>>> e1cfdc04
 
 #include <stddef.h>
 #include "ms_stdint.h" /* Includes stdint.h or workaround for older Visual Studios */

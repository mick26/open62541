/*
 * Copyright (C) 2013-2015 the contributors as stated in the AUTHORS file
 *
 * This file is part of open62541. open62541 is free software: you can
 * redistribute it and/or modify it under the terms of the GNU Lesser General
 * Public License, version 3 (as published by the Free Software Foundation) with
 * a static linking exception as stated in the LICENSE file provided with
 * open62541.
 *
 * open62541 is distributed in the hope that it will be useful, but WITHOUT ANY
 * WARRANTY; without even the implied warranty of MERCHANTABILITY or FITNESS FOR
 * A PARTICULAR PURPOSE. See the GNU Lesser General Public License for more
 * details.
 */

#ifndef UA_TYPES_H_
#define UA_TYPES_H_

#ifdef __cplusplus
extern "C" {
#endif

#include "ua_config.h"
#include "ua_constants.h"
#include <stdint.h>
#include <stdbool.h>

/**
 * Data Types
 * ==========
 *
 * In open62541, all data types share the same basic API for creation, copying
 * and deletion. The header ua_types.h defines the builtin types. In addition,
 * we auto-generate ua_types_generated.h with additional types as well as the
 * following function definitions for all (builtin and generated) data types
 * ``T``.
 *
 * ``void T_init(T *ptr)``
 *   Initialize the data type. This is synonymous with zeroing out the memory,
 *   i.e. ``memset(dataptr, 0, sizeof(T))``.
 * ``T* T_new()``
 *   Allocate and return the memory for the data type. The memory is already
 *   initialized.
 * ``UA_StatusCode T_copy(const T *src, T *dst)``
 *   Copy the content of the data type. Returns ``UA_STATUSCODE_GOOD`` or
 *   ``UA_STATUSCODE_BADOUTOFMEMORY``.
 * ``void T_deleteMembers(T *ptr)``
 *   Delete the dynamically allocated content of the data type and perform a
 *   ``T_init`` to reset the type.
 * ``void T_delete(T *ptr)``
 *   Delete the content of the data type and the memory for the data type itself.
 *
 * OPC UA defines 25 builtin data types. All other data types are combinations
 * of the 25 builtin data types. */

#define UA_BUILTIN_TYPES_COUNT 25U

/**
 * Builtin Types Part 1
 * --------------------
 *
 * Boolean
 * ^^^^^^^
 * A two-state logical value (true or false). */
typedef bool UA_Boolean;
#define UA_TRUE true
#define UA_FALSE false

/**
 * SByte
 * ^^^^^
 * An integer value between -128 and 127. */
typedef int8_t UA_SByte;
#define UA_SBYTE_MAX 127
#define UA_SBYTE_MIN (-128)

/**
 * Byte
 * ^^^^
 * An integer value between 0 and 256. */
typedef uint8_t UA_Byte;
#define UA_BYTE_MAX 256
#define UA_BYTE_MIN 0

/**
 * Int16
 * ^^^^^
 * An integer value between -32 768 and 32 767. */
typedef int16_t UA_Int16;
#define UA_INT16_MAX 32767
#define UA_INT16_MIN (-32768)

/**
 * UInt16
 * ^^^^^^
 * An integer value between 0 and 65 535. */
typedef uint16_t UA_UInt16;
#define UA_UINT16_MAX 65535
#define UA_UINT16_MIN 0

/**
 * Int32
 * ^^^^^
 * An integer value between -2 147 483 648 and 2 147 483 647. */
typedef int32_t UA_Int32;
#define UA_INT32_MAX 2147483647
#define UA_INT32_MIN (-2147483648)

/**
 * UInt32
 * ^^^^^^
 * An integer value between 0 and 4 294 967 295. */
typedef uint32_t UA_UInt32;
#define UA_UINT32_MAX 4294967295
#define UA_UINT32_MIN 0

/**
 * Int64
 * ^^^^^
 * An integer value between -10 223 372 036 854 775 808 and
 * 9 223 372 036 854 775 807. */
typedef int64_t UA_Int64;
#define UA_INT64_MAX (int64_t)9223372036854775807
#define UA_INT64_MIN ((int64_t)-9223372036854775808)

/**
 * UInt64
 * ^^^^^^
 * An integer value between 0 and 18 446 744 073 709 551 615. */
typedef uint64_t UA_UInt64;
#define UA_UINT64_MAX (int64_t)18446744073709551615
#define UA_UINT64_MIN (int64_t)0

/**
 * Float
 * ^^^^^
 * An IEEE single precision (32 bit) floating point value. */
typedef float UA_Float;

/**
 * Double
 * ^^^^^^
 * An IEEE double precision (64 bit) floating point value. */
typedef double UA_Double;

/**
 * .. _statuscode:
 *
 * StatusCode
 * ^^^^^^^^^^
 * A numeric identifier for a error or condition that is associated with a value
 * or an operation. See the section :ref:`statuscodes` for the meaning of a
 * specific code. */
typedef uint32_t UA_StatusCode;

/**
 * Array handling
 * --------------
 * In OPC UA, arrays can have a length of zero or more with the usual meaning.
 * In addition, arrays can be undefined. Then, they don't even have a length. In
 * the binary encoding, this is indicated by an array of length -1.
 *
 * In open62541 however, we use ``size_t`` for array lengths. An undefined array
 * has length 0 and the data pointer is NULL. An array of length 0 also has
 * length 0 but points to a sentinel memory address. */
#define UA_EMPTY_ARRAY_SENTINEL ((void*)0x01)

/** Forward Declaration of UA_DataType. See Section `Generic Type Handling`_
    for details. */
struct UA_DataType;
typedef struct UA_DataType UA_DataType;

/** The following functions are used for handling arrays of any data type. */

/* Allocates and initializes an array of variables of a specific type
 *
 * @param size The requested array length
 * @param type The datatype description
 * @return Returns the memory location of the variable or (void*)0 if no memory
           could be allocated */
void UA_EXPORT * UA_Array_new(size_t size, const UA_DataType *type) UA_FUNC_ATTR_MALLOC;

/* Allocates and copies an array
 *
 * @param src The memory location of the source array
 * @param size The size of the array
 * @param dst The location of the pointer to the new array
 * @param type The datatype of the array members
 * @return Returns UA_STATUSCODE_GOOD or UA_STATUSCODE_BADOUTOFMEMORY */
UA_StatusCode UA_EXPORT
UA_Array_copy(const void *src, size_t size, void **dst,
              const UA_DataType *type) UA_FUNC_ATTR_WARN_UNUSED_RESULT;

/* Deletes an array.
 *
 * @param p The memory location of the array
 * @param size The size of the array
 * @param type The datatype of the array members */
void UA_EXPORT UA_Array_delete(void *p, size_t size, const UA_DataType *type);

/**
 * .. _numericrange:
 *
 * NumericRange
 * ^^^^^^^^^^^^
 *
 * NumericRanges are used to indicate subsets of a (multidimensional) variant
 * array. NumericRange has no official type structure in the standard. On the
 * wire, it only exists as an encoded string, such as "1:2,0:3,5". The colon
 * separates min/max index and the comma separates dimensions. A single value
 * indicates a range with a single element (min==max). */
typedef struct {
    size_t dimensionsSize;
    struct UA_NumericRangeDimension {
        UA_UInt32 min;
        UA_UInt32 max;
    } *dimensions;
} UA_NumericRange;

/**
 * EndpointURL helper
 */

/**
 * Split the given endpoint url into hostname and port. Some of the chunks are returned as pointer.
 * @param endpointUrl The endpoint URL to split up
 * @param hostname the target array for hostname. Has to be at least 256 size.
 * @param port if url contains port, it will point to the beginning of port. NULL otherwise. It may also include the path part, thus stop at position of path pointer, if it is not NULL.
 * @param path points to the first occurance of '/' after the port or NULL if no path in url
 * @return UA_STATUSCODE_BADOUTOFRANGE if url too long, UA_STATUSCODE_BADATTRIBUTEIDINVALID if url not starting with 'opc.tcp://', UA_STATUSCODE_GOOD on success
 */
UA_StatusCode UA_EXPORT UA_EndpointUrl_split_ptr(const char *endpointUrl, char *hostname, const char ** port, const char ** path);
/**
 * Split the given endpoint url into hostname and port
 * @param endpointUrl The endpoint URL to split up
 * @param hostname the target array for hostname. Has to be at least 256 size.
 * @param port set to the port of the url or 0
 * @param path the target array for path, including first slash. Has to be at least 256 size.
 * @return UA_STATUSCODE_BADOUTOFRANGE if url too long, UA_STATUSCODE_BADATTRIBUTEIDINVALID if url not starting with 'opc.tcp://', UA_STATUSCODE_GOOD on success
 */
UA_StatusCode UA_EXPORT UA_EndpointUrl_split(const char *endpointUrl, char *hostname, UA_UInt16 * port, char * path);

/**
 * Builtin Types, Part 2
 * ---------------------
 *
 * String
 * ^^^^^^
 * A sequence of Unicode characters. Strings are just an array of UA_Byte. */
typedef struct {
    size_t length; /* The length of the string */
    UA_Byte *data; /* The content (not null-terminated) */
} UA_String;

/* Copies the content on the heap. Returns a null-string when alloc fails */
UA_String UA_EXPORT UA_String_fromChars(char const src[]) UA_FUNC_ATTR_WARN_UNUSED_RESULT;

UA_Boolean UA_EXPORT UA_String_equal(const UA_String *s1, const UA_String *s2);

UA_EXPORT extern const UA_String UA_STRING_NULL;

/**
 * ``UA_STRING`` returns a string pointing to the preallocated char-array.
 * ``UA_STRING_ALLOC`` is shorthand for ``UA_String_fromChars`` and makes a copy
 * of the char-array. */
static UA_INLINE UA_String
UA_STRING(char *chars) {
    UA_String str; str.length = strlen(chars);
    str.data = (UA_Byte*)chars; return str;
}

#define UA_STRING_ALLOC(CHARS) UA_String_fromChars(CHARS)

/**
 * DateTime
 * ^^^^^^^^
 * An instance in time. A DateTime value is encoded as a 64-bit signed integer
 * which represents the number of 100 nanosecond intervals since January 1, 1601
 * (UTC). */
typedef int64_t UA_DateTime;

/* Multiply to convert units for time difference computations */
#define UA_USEC_TO_DATETIME 10LL
#define UA_MSEC_TO_DATETIME (UA_USEC_TO_DATETIME * 1000LL)
#define UA_SEC_TO_DATETIME (UA_MSEC_TO_DATETIME * 1000LL)

/* Datetime of 1 Jan 1970 00:00 UTC */
#define UA_DATETIME_UNIX_EPOCH (11644473600LL * UA_SEC_TO_DATETIME)

/* The current time */
UA_DateTime UA_EXPORT UA_DateTime_now(void);

/* CPU clock invariant to system time changes. Use only for time diffs, not
 * current time */
UA_DateTime UA_EXPORT UA_DateTime_nowMonotonic(void);

typedef struct UA_DateTimeStruct {
    UA_UInt16 nanoSec;
    UA_UInt16 microSec;
    UA_UInt16 milliSec;
    UA_UInt16 sec;
    UA_UInt16 min;
    UA_UInt16 hour;
    UA_UInt16 day;
    UA_UInt16 month;
    UA_UInt16 year;
} UA_DateTimeStruct;

UA_DateTimeStruct UA_EXPORT UA_DateTime_toStruct(UA_DateTime t);

UA_String UA_EXPORT UA_DateTime_toString(UA_DateTime t);

/**
 * Guid
 * ^^^^
 * A 16 byte value that can be used as a globally unique identifier. */
typedef struct {
    UA_UInt32 data1;
    UA_UInt16 data2;
    UA_UInt16 data3;
    UA_Byte   data4[8];
} UA_Guid;

UA_Boolean UA_EXPORT UA_Guid_equal(const UA_Guid *g1, const UA_Guid *g2);

UA_EXPORT extern const UA_Guid UA_GUID_NULL;

/**
 * ByteString
 * ^^^^^^^^^^
 * A sequence of octets. */
typedef UA_String UA_ByteString;

static UA_INLINE UA_Boolean
UA_ByteString_equal(const UA_ByteString *string1, const UA_ByteString *string2) {
    return UA_String_equal((const UA_String*)string1, (const UA_String*)string2);
}

/* Allocates memory of size length for the bytestring.
 * The content is not set to zero. */
UA_StatusCode UA_EXPORT
UA_ByteString_allocBuffer(UA_ByteString *bs, size_t length);

UA_EXPORT extern const UA_ByteString UA_BYTESTRING_NULL;

static UA_INLINE UA_ByteString
UA_BYTESTRING(char *chars) {
    UA_ByteString str; str.length = strlen(chars);
    str.data = (UA_Byte*)chars; return str;
}

static UA_INLINE UA_ByteString
UA_BYTESTRING_ALLOC(const char *chars) {
    UA_String str = UA_String_fromChars(chars); UA_ByteString bstr;
    bstr.length = str.length; bstr.data = str.data; return bstr;
}

/**
 * XmlElement
 * ^^^^^^^^^^
 * An XML element. */
typedef UA_String UA_XmlElement;

/**
 * NodeId
 * ^^^^^^
 * An identifier for a node in the address space of an OPC UA Server. */
enum UA_NodeIdType {
    UA_NODEIDTYPE_NUMERIC    = 0, /* In the binary encoding, this can also
                                     become 1 or 2 (2byte and 4byte encoding of
                                     small numeric nodeids) */
    UA_NODEIDTYPE_STRING     = 3,
    UA_NODEIDTYPE_GUID       = 4,
    UA_NODEIDTYPE_BYTESTRING = 5
};

typedef struct {
    UA_UInt16 namespaceIndex;
    enum UA_NodeIdType identifierType;
    union {
        UA_UInt32     numeric;
        UA_String     string;
        UA_Guid       guid;
        UA_ByteString byteString;
    } identifier;
} UA_NodeId;

UA_EXPORT extern const UA_NodeId UA_NODEID_NULL;

UA_Boolean UA_EXPORT UA_NodeId_isNull(const UA_NodeId *p);

UA_Boolean UA_EXPORT UA_NodeId_equal(const UA_NodeId *n1, const UA_NodeId *n2);

/** The following functions are shorthand for creating NodeIds. */
static UA_INLINE UA_NodeId
UA_NODEID_NUMERIC(UA_UInt16 nsIndex, UA_UInt32 identifier) {
    UA_NodeId id; id.namespaceIndex = nsIndex;
    id.identifierType = UA_NODEIDTYPE_NUMERIC;
    id.identifier.numeric = identifier; return id;
}

static UA_INLINE UA_NodeId
UA_NODEID_STRING(UA_UInt16 nsIndex, char *chars) {
    UA_NodeId id; id.namespaceIndex = nsIndex;
    id.identifierType = UA_NODEIDTYPE_STRING;
    id.identifier.string = UA_STRING(chars); return id;
}

static UA_INLINE UA_NodeId
UA_NODEID_STRING_ALLOC(UA_UInt16 nsIndex, const char *chars) {
    UA_NodeId id; id.namespaceIndex = nsIndex;
    id.identifierType = UA_NODEIDTYPE_STRING;
    id.identifier.string = UA_STRING_ALLOC(chars); return id;
}

static UA_INLINE UA_NodeId
UA_NODEID_GUID(UA_UInt16 nsIndex, UA_Guid guid) {
    UA_NodeId id; id.namespaceIndex = nsIndex;
    id.identifierType = UA_NODEIDTYPE_GUID;
    id.identifier.guid = guid; return id;
}

static UA_INLINE UA_NodeId
UA_NODEID_BYTESTRING(UA_UInt16 nsIndex, char *chars) {
    UA_NodeId id; id.namespaceIndex = nsIndex;
    id.identifierType = UA_NODEIDTYPE_BYTESTRING;
    id.identifier.byteString = UA_BYTESTRING(chars); return id;
}

static UA_INLINE UA_NodeId
UA_NODEID_BYTESTRING_ALLOC(UA_UInt16 nsIndex, const char *chars) {
    UA_NodeId id; id.namespaceIndex = nsIndex;
    id.identifierType = UA_NODEIDTYPE_BYTESTRING;
    id.identifier.byteString = UA_BYTESTRING_ALLOC(chars); return id;
}

/**
 * ExpandedNodeId
 * ^^^^^^^^^^^^^^
 * A NodeId that allows the namespace URI to be specified instead of an index. */
typedef struct {
    UA_NodeId nodeId;
    UA_String namespaceUri;
    UA_UInt32 serverIndex;
} UA_ExpandedNodeId;

/** The following functions are shorthand for creating ExpandedNodeIds. */
static UA_INLINE UA_ExpandedNodeId
UA_EXPANDEDNODEID_NUMERIC(UA_UInt16 nsIndex, UA_UInt32 identifier) {
    UA_ExpandedNodeId id; id.nodeId = UA_NODEID_NUMERIC(nsIndex, identifier);
    id.serverIndex = 0; id.namespaceUri = UA_STRING_NULL; return id;
}

static UA_INLINE UA_ExpandedNodeId
UA_EXPANDEDNODEID_STRING(UA_UInt16 nsIndex, char *chars) {
    UA_ExpandedNodeId id; id.nodeId = UA_NODEID_STRING(nsIndex, chars);
    id.serverIndex = 0; id.namespaceUri = UA_STRING_NULL; return id;
}

static UA_INLINE UA_ExpandedNodeId
UA_EXPANDEDNODEID_STRING_ALLOC(UA_UInt16 nsIndex, const char *chars) {
    UA_ExpandedNodeId id; id.nodeId = UA_NODEID_STRING_ALLOC(nsIndex, chars);
    id.serverIndex = 0; id.namespaceUri = UA_STRING_NULL; return id;
}

static UA_INLINE UA_ExpandedNodeId
UA_EXPANDEDNODEID_STRING_GUID(UA_UInt16 nsIndex, UA_Guid guid) {
    UA_ExpandedNodeId id; id.nodeId = UA_NODEID_GUID(nsIndex, guid);
    id.serverIndex = 0; id.namespaceUri = UA_STRING_NULL; return id;
}

static UA_INLINE UA_ExpandedNodeId
UA_EXPANDEDNODEID_BYTESTRING(UA_UInt16 nsIndex, char *chars) {
    UA_ExpandedNodeId id; id.nodeId = UA_NODEID_BYTESTRING(nsIndex, chars);
    id.serverIndex = 0; id.namespaceUri = UA_STRING_NULL; return id;
}

static UA_INLINE UA_ExpandedNodeId
UA_EXPANDEDNODEID_BYTESTRING_ALLOC(UA_UInt16 nsIndex, const char *chars) {
    UA_ExpandedNodeId id; id.nodeId = UA_NODEID_BYTESTRING_ALLOC(nsIndex, chars);
    id.serverIndex = 0; id.namespaceUri = UA_STRING_NULL; return id;
}

/**
 * QualifiedName
 * ^^^^^^^^^^^^^
 * A name qualified by a namespace. */
typedef struct {
    UA_UInt16 namespaceIndex;
    UA_String name;
} UA_QualifiedName;

static UA_INLINE UA_Boolean
UA_QualifiedName_isNull(const UA_QualifiedName *q) {
    return (q->namespaceIndex == 0 && q->name.length == 0);
}

static UA_INLINE UA_QualifiedName
UA_QUALIFIEDNAME(UA_UInt16 nsIndex, char *chars) {
    UA_QualifiedName qn; qn.namespaceIndex = nsIndex;
    qn.name = UA_STRING(chars); return qn;
}

static UA_INLINE UA_QualifiedName
UA_QUALIFIEDNAME_ALLOC(UA_UInt16 nsIndex, const char *chars) {
    UA_QualifiedName qn; qn.namespaceIndex = nsIndex;
    qn.name = UA_STRING_ALLOC(chars); return qn;
}

/**
 * LocalizedText
 * ^^^^^^^^^^^^^
 * Human readable text with an optional locale identifier. */
typedef struct {
    UA_String locale;
    UA_String text;
} UA_LocalizedText;

static UA_INLINE UA_LocalizedText
UA_LOCALIZEDTEXT(char *locale, char *text) {
    UA_LocalizedText lt; lt.locale = UA_STRING(locale);
    lt.text = UA_STRING(text); return lt;
}

static UA_INLINE UA_LocalizedText
UA_LOCALIZEDTEXT_ALLOC(const char *locale, const char *text) {
    UA_LocalizedText lt; lt.locale = UA_STRING_ALLOC(locale);
    lt.text = UA_STRING_ALLOC(text); return lt;
}

/**
 * ExtensionObject
 * ^^^^^^^^^^^^^^^
 * ExtensionObjects may contain scalars of any data type. Even those that are
 * unknown to the receiver. See the Section `Generic Type Handling`_ on how
 * types are described. An ExtensionObject always contains the NodeId of the
 * Data Type. If the data cannot be decoded, we keep the encoded string and the
 * NodeId. */
typedef struct {
    enum {
        UA_EXTENSIONOBJECT_ENCODED_NOBODY     = 0,
        UA_EXTENSIONOBJECT_ENCODED_BYTESTRING = 1,
        UA_EXTENSIONOBJECT_ENCODED_XML        = 2,
        UA_EXTENSIONOBJECT_DECODED            = 3,
        UA_EXTENSIONOBJECT_DECODED_NODELETE   = 4 /* Don't delete the content
                                                     together with the
                                                     ExtensionObject */
    } encoding;
    union {
        struct {
            UA_NodeId typeId;   /* The nodeid of the datatype */
            UA_ByteString body; /* The bytestring of the encoded data */
        } encoded;
        struct {
            const UA_DataType *type;
            void *data;
        } decoded;
    } content;
} UA_ExtensionObject;

/**
 * .. _variant:
 *
 * Variant
 * ^^^^^^^
 * Variants may contain data of any type. See the Section `Generic Type
 * Handling`_ on how types are described. If the data is not of one of the 25
 * builtin types, it will be encoded as an `ExtensionObject`_ on the wire. (The
 * standard says that a variant is a union of the built-in types. open62541
 * generalizes this to any data type by transparently de- and encoding
 * ExtensionObjects in the background. If the decoding fails, the variant
 * contains the original ExtensionObject.)
 *
 * Variants can contain a single scalar or an array. For details on the handling
 * of arrays, see the Section `Array Handling`_. Array variants can have an
 * additional dimensionality (matrix, 3-tensor, ...) defined in an array of
 * dimension sizes. Higher rank dimensions are serialized first.
 *
 * The differentiation between variants containing a scalar, an array or no data
 * is as follows:
 *
 * - arrayLength == 0 && data == NULL: no existing data
 * - arrayLength == 0 && data == UA_EMPTY_ARRAY_SENTINEL: array of length 0
 * - arrayLength == 0 && data > UA_EMPTY_ARRAY_SENTINEL: scalar value
 * - arrayLength > 0: array of the given length */
typedef struct {
    const UA_DataType *type; /* The data type description */
    enum {
        UA_VARIANT_DATA,          /* The data has the same lifecycle as the
                                     variant */
        UA_VARIANT_DATA_NODELETE, /* The data is "borrowed" by the variant and
                                     shall not be deleted at the end of the
                                     variant's lifecycle. */
    } storageType;
    size_t arrayLength;         /* The number of elements in the data array */
    void *data;                 /* Points to the scalar or array data */
    size_t arrayDimensionsSize; /* The number of dimensions the data-array has */
    UA_Int32 *arrayDimensions;  /* The length of each dimension */
} UA_Variant;

/* Returns true if the variant contains a scalar value. Note that empty variants
 * contain an array of length -1 (undefined).
 *
 * @param v The variant
 * @return Does the variant contain a scalar value. */
static UA_INLINE UA_Boolean
UA_Variant_isScalar(const UA_Variant *v) {
    return (v->arrayLength == 0 && v->data > UA_EMPTY_ARRAY_SENTINEL);
}

/* Set the variant to a scalar value that already resides in memory. The value
 * takes on the lifecycle of the variant and is deleted with it.
 *
 * @param v The variant
 * @param p A pointer to the value data
 * @param type The datatype of the value in question */
void UA_EXPORT
UA_Variant_setScalar(UA_Variant *v, void * UA_RESTRICT p,
                     const UA_DataType *type);

/* Set the variant to a scalar value that is copied from an existing variable.
 * @param v The variant
 * @param p A pointer to the value data
 * @param type The datatype of the value
 * @return Indicates whether the operation succeeded or returns an error code */
UA_StatusCode UA_EXPORT
UA_Variant_setScalarCopy(UA_Variant *v, const void *p,
                         const UA_DataType *type);

/* Set the variant to an array that already resides in memory. The array takes
 * on the lifecycle of the variant and is deleted with it.
 *
 * @param v The variant
 * @param array A pointer to the array data
 * @param arraySize The size of the array
 * @param type The datatype of the array */
void UA_EXPORT
UA_Variant_setArray(UA_Variant *v, void * UA_RESTRICT array,
                    size_t arraySize, const UA_DataType *type);

/* Set the variant to an array that is copied from an existing array.
 *
 * @param v The variant
 * @param array A pointer to the array data
 * @param arraySize The size of the array
 * @param type The datatype of the array
 * @return Indicates whether the operation succeeded or returns an error code */
UA_StatusCode UA_EXPORT
UA_Variant_setArrayCopy(UA_Variant *v, const void *array,
                        size_t arraySize, const UA_DataType *type);

/* Copy the variant, but use only a subset of the (multidimensional) array into
 * a variant. Returns an error code if the variant is not an array or if the
 * indicated range does not fit.
 *
 * @param src The source variant
 * @param dst The target variant
 * @param range The range of the copied data
 * @return Returns UA_STATUSCODE_GOOD or an error code */
UA_StatusCode UA_EXPORT
UA_Variant_copyRange(const UA_Variant *src, UA_Variant *dst,
                     const UA_NumericRange range);

/* Insert a range of data into an existing variant. The data array can't be
 * reused afterwards if it contains types without a fixed size (e.g. strings)
 * since the members are moved into the variant and take on its lifecycle.
 *
 * @param v The variant
 * @param dataArray The data array. The type must match the variant
 * @param dataArraySize The length of the data array. This is checked to match
 *        the range size.
 * @param range The range of where the new data is inserted
 * @return Returns UA_STATUSCODE_GOOD or an error code */
UA_StatusCode UA_EXPORT
UA_Variant_setRange(UA_Variant *v, void * UA_RESTRICT array,
                    size_t arraySize, const UA_NumericRange range);

/* Deep-copy a range of data into an existing variant.
 *
 * @param v The variant
 * @param dataArray The data array. The type must match the variant
 * @param dataArraySize The length of the data array. This is checked to match
 *        the range size.
 * @param range The range of where the new data is inserted
 * @return Returns UA_STATUSCODE_GOOD or an error code */
UA_StatusCode UA_EXPORT
UA_Variant_setRangeCopy(UA_Variant *v, const void *array,
                        size_t arraySize, const UA_NumericRange range);

/**
 * DataValue
 * ^^^^^^^^^
 * A data value with an associated status code and timestamps. */
typedef struct {
    UA_Boolean    hasValue             : 1;
    UA_Boolean    hasStatus            : 1;
    UA_Boolean    hasSourceTimestamp   : 1;
    UA_Boolean    hasServerTimestamp   : 1;
    UA_Boolean    hasSourcePicoseconds : 1;
    UA_Boolean    hasServerPicoseconds : 1;
    UA_Variant    value;
    UA_StatusCode status;
    UA_DateTime   sourceTimestamp;
    UA_UInt16     sourcePicoseconds;
    UA_DateTime   serverTimestamp;
    UA_UInt16     serverPicoseconds;
} UA_DataValue;

/**
 * DiagnosticInfo
 * ^^^^^^^^^^^^^^
 * A structure that contains detailed error and diagnostic information
 * associated with a StatusCode. */
typedef struct UA_DiagnosticInfo {
    UA_Boolean    hasSymbolicId          : 1;
    UA_Boolean    hasNamespaceUri        : 1;
    UA_Boolean    hasLocalizedText       : 1;
    UA_Boolean    hasLocale              : 1;
    UA_Boolean    hasAdditionalInfo      : 1;
    UA_Boolean    hasInnerStatusCode     : 1;
    UA_Boolean    hasInnerDiagnosticInfo : 1;
    UA_Int32      symbolicId;
    UA_Int32      namespaceUri;
    UA_Int32      localizedText;
    UA_Int32      locale;
    UA_String     additionalInfo;
    UA_StatusCode innerStatusCode;
    struct UA_DiagnosticInfo *innerDiagnosticInfo;
} UA_DiagnosticInfo;

/**
 * Generic Type Handling
 * ---------------------
 * The builtin types can be combined to data structures. All information about a
 * (structured) data type is stored in a ``UA_DataType``. The array ``UA_TYPES``
 * contains the description of all standard-defined types and is used for
 * handling of generic types. */
typedef struct {
#ifdef UA_ENABLE_TYPENAMES
    const char *memberName;
#endif
    UA_UInt16 memberTypeIndex;    /* Index of the member in the array of data
                                     types */
    UA_Byte   padding;            /* How much padding is there before this
                                     member element? For arrays this is the
                                     padding before the size_t lenght member.
                                     (No padding between size_t and the
                                     following ptr.) */
    UA_Boolean namespaceZero : 1; /* The type of the member is defined in
                                     namespace zero. In this implementation,
                                     types from custom namespace may contain
                                     members from the same namespace or ns0
                                     only.*/
    UA_Boolean isArray       : 1; /* The member is an array */
} UA_DataTypeMember;

struct UA_DataType {
#ifdef UA_ENABLE_TYPENAMES
    const char *typeName;
#endif
    UA_NodeId  typeId;           /* The nodeid of the type */
    UA_UInt16  memSize;          /* Size of the struct in memory */
    UA_UInt16  typeIndex;        /* Index of the type in the datatypetable */
    UA_Byte    membersSize;      /* How many members does the type have? */
    UA_Boolean builtin      : 1; /* The type is "builtin" and has dedicated de-
                                    and encoding functions */
    UA_Boolean fixedSize    : 1; /* The type (and its members) contains no
                                    pointers */
    UA_Boolean overlayable  : 1; /* The type has the identical memory layout in
                                    memory and on the binary stream. */
<<<<<<< HEAD
    UA_UInt32  xmlEncodingId;    /* NodeId of datatype when encoded as XML */
    UA_UInt32  binaryEncodingId;    /* NodeId of datatype when encoded as XML */
=======
    //UA_UInt16  xmlEncodingId;    /* NodeId of datatype when encoded as XML */
    UA_UInt16  binaryEncodingId;    /* NodeId of datatype when encoded as binary */
>>>>>>> 318db347
    UA_DataTypeMember *members;
};

/** The following functions are used for generic handling of data types. */

/* Allocates and initializes a variable of type dataType
 *
 * @param type The datatype description
 * @return Returns the memory location of the variable or (void*)0 if no
 *         memory is available */
void UA_EXPORT * UA_new(const UA_DataType *type) UA_FUNC_ATTR_MALLOC;

/* Initializes a variable to default values
 *
 * @param p The memory location of the variable
 * @param type The datatype description */
static UA_INLINE void
UA_init(void *p, const UA_DataType *type) {
    memset(p, 0, type->memSize);
}

/* Copies the content of two variables. If copying fails (e.g. because no memory
 * was available for an array), then dst is emptied and initialized to prevent
 * memory leaks.
 *
 * @param src The memory location of the source variable
 * @param dst The memory location of the destination variable
 * @param type The datatype description
 * @return Indicates whether the operation succeeded or returns an error code */
UA_StatusCode UA_EXPORT
UA_copy(const void *src, void *dst, const UA_DataType *type);

/* Deletes the dynamically allocated content of a variable (e.g. resets all
 * arrays to undefined arrays). Afterwards, the variable can be safely deleted
 * without causing memory leaks. But the variable is not initialized and may
 * contain old data that is not memory-relevant.
 *
 * @param p The memory location of the variable
 * @param type The datatype description of the variable */
void UA_EXPORT UA_deleteMembers(void *p, const UA_DataType *type);

/* Frees a variable and all of its content.
 *
 * @param p The memory location of the variable
 * @param type The datatype description of the variable */
void UA_EXPORT UA_delete(void *p, const UA_DataType *type);

/**
 * Random Number Generator
 * -----------------------
 * If UA_ENABLE_MULTITHREADING is defined, then the seed is stored in thread
 * local storage. The seed is initialized for every thread in the
 * server/client. */
void UA_EXPORT UA_random_seed(UA_UInt64 seed);
UA_UInt32 UA_EXPORT UA_UInt32_random(void); /* no cryptographic entropy */
UA_Guid UA_EXPORT UA_Guid_random(void);     /* no cryptographic entropy */

#ifdef __cplusplus
} // extern "C"
#endif

#endif /* UA_TYPES_H_ */<|MERGE_RESOLUTION|>--- conflicted
+++ resolved
@@ -768,13 +768,8 @@
                                     pointers */
     UA_Boolean overlayable  : 1; /* The type has the identical memory layout in
                                     memory and on the binary stream. */
-<<<<<<< HEAD
-    UA_UInt32  xmlEncodingId;    /* NodeId of datatype when encoded as XML */
-    UA_UInt32  binaryEncodingId;    /* NodeId of datatype when encoded as XML */
-=======
     //UA_UInt16  xmlEncodingId;    /* NodeId of datatype when encoded as XML */
     UA_UInt16  binaryEncodingId;    /* NodeId of datatype when encoded as binary */
->>>>>>> 318db347
     UA_DataTypeMember *members;
 };
 

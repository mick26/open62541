--- conflicted
+++ resolved
@@ -1,14 +1,8 @@
 #include "ua_nodestore.h"
 #include "ua_server_internal.h"
 #include "ua_util.h"
-<<<<<<< HEAD
-#include "ua_statuscodes.h"
-#include "ua_server_internal.h"
-#include <stdio.h>
-=======
 
 #ifndef UA_ENABLE_MULTITHREADING /* conditional compilation */
->>>>>>> 24604543
 
 #define UA_NODESTORE_MINSIZE 64
 
@@ -24,7 +18,6 @@
     UA_UInt32 size;
     UA_UInt32 count;
     UA_UInt32 sizePrimeIndex;
-	UA_Server* server;
 };
 
 #include "ua_nodestore_hash.inc"
@@ -183,18 +176,11 @@
 /* Exported functions */
 /**********************/
 
-<<<<<<< HEAD
-UA_NodeStore * UA_NodeStore_new(UA_Server* server) {
-    UA_NodeStore *ns;
-    if(!(ns = UA_malloc(sizeof(UA_NodeStore))))
-=======
 UA_NodeStore *
 UA_NodeStore_new(void) {
     UA_NodeStore *ns = UA_malloc(sizeof(UA_NodeStore));
     if(!ns)
->>>>>>> 24604543
-        return NULL;
-	ns->server = server;
+        return NULL;
     ns->sizePrimeIndex = higher_prime_index(UA_NODESTORE_MINSIZE);
     ns->size = primes[ns->sizePrimeIndex];
     ns->count = 0;
@@ -289,24 +275,12 @@
     return UA_STATUSCODE_GOOD;
 }
 
-<<<<<<< HEAD
-const UA_Node * UA_NodeStore_get(UA_NodeStore *ns, const UA_NodeId *nodeid) {
-	void* nsHandle = ns->server->nodestores[nodeid->namespaceIndex].handle;
-	return ns->server->nodestores[nodeid->namespaceIndex].get(nsHandle, nodeid);
-}
-const UA_Node * UA_NodeStore_get_internal(UA_NodeStore *ns, const UA_NodeId *nodeid) {
-	UA_NodeStoreEntry **entry;
-	if (!containsNodeId(ns, nodeid, &entry))
-	return NULL;
-	return (const UA_Node*)&(*entry)->node;
-=======
 const UA_Node *
 UA_NodeStore_get(UA_NodeStore *ns, const UA_NodeId *nodeid) {
     UA_NodeStoreEntry **entry = findNode(ns, nodeid);
     if(!entry)
         return NULL;
     return (const UA_Node*)&(*entry)->node;
->>>>>>> 24604543
 }
 
 UA_Node *

/* This Source Code Form is subject to the terms of the Mozilla Public
 * License, v. 2.0. If a copy of the MPL was not distributed with this
 * file, You can obtain one at http://mozilla.org/MPL/2.0/. */

#include "ua_types.h"
#include "ua_server_internal.h"
#include "ua_securechannel_manager.h"
#include "ua_session_manager.h"
#include "ua_util.h"
#include "ua_services.h"
#include "ua_nodeids.h"

#ifdef UA_ENABLE_DISCOVERY
#include "ua_client.h"
#include "ua_config_standard.h"
#endif

#ifdef UA_ENABLE_GENERATE_NAMESPACE0
#include "ua_namespaceinit_generated.h"
#endif

#ifdef UA_ENABLE_SUBSCRIPTIONS
#include "ua_subscription.h"
#endif

#if defined(UA_ENABLE_MULTITHREADING) && !defined(NDEBUG)
UA_THREAD_LOCAL bool rcu_locked = false;
#endif

#if defined(UA_ENABLE_METHODCALLS) && defined(UA_ENABLE_SUBSCRIPTIONS)
UA_THREAD_LOCAL UA_Session* methodCallSession = NULL;
#endif
static const UA_NodeId nodeIdHasSubType = {
    0,UA_NODEIDTYPE_NUMERIC,{UA_NS0ID_HASSUBTYPE}};
static const UA_NodeId nodeIdHasComponent = {
    0,UA_NODEIDTYPE_NUMERIC,{UA_NS0ID_HASCOMPONENT}};
static const UA_NodeId nodeIdHasProperty = {
    0,UA_NODEIDTYPE_NUMERIC,{UA_NS0ID_HASPROPERTY}};
static const UA_NodeId nodeIdOrganizes = {
    0,UA_NODEIDTYPE_NUMERIC,{UA_NS0ID_ORGANIZES}};

#ifndef UA_ENABLE_GENERATE_NAMESPACE0
static const UA_NodeId nodeIdNonHierarchicalReferences = {
    0,UA_NODEIDTYPE_NUMERIC,{UA_NS0ID_NONHIERARCHICALREFERENCES}};
#endif

/**********************/
/* Namespace Handling */
/**********************/

UA_UInt16 addNamespace(UA_Server *server, const UA_String name) {
    /* Check if the namespace already exists in the server's namespace array */
    for(UA_UInt16 i = 0; i < server->namespacesSize; ++i) {
        if(UA_String_equal(&name, &server->namespaces[i]))
            return i;
    }

    /* Make the array bigger */
    UA_String *newNS = (UA_String*)UA_realloc(server->namespaces,
                                  sizeof(UA_String) * (server->namespacesSize + 1));
    if(!newNS)
        return 0;
    server->namespaces = newNS;

    /* Copy the namespace string */
    UA_StatusCode retval = UA_String_copy(&name, &server->namespaces[server->namespacesSize]);
    if(retval != UA_STATUSCODE_GOOD)
        return 0;

    /* Announce the change (otherwise, the array appears unchanged) */
    ++server->namespacesSize;
    return (UA_UInt16)(server->namespacesSize - 1);
}

UA_UInt16 UA_Server_addNamespace(UA_Server *server, const char* name) {
    /* Override const attribute to get string (dirty hack) */
    UA_String nameString;
    nameString.length = strlen(name);
    nameString.data = (UA_Byte*)(uintptr_t)name;
    return addNamespace(server, nameString);
}

#ifdef UA_ENABLE_EXTERNAL_NAMESPACES
static void UA_ExternalNamespace_init(UA_ExternalNamespace *ens) {
    ens->index = 0;
    UA_String_init(&ens->url);
}

static void UA_ExternalNamespace_deleteMembers(UA_ExternalNamespace *ens) {
    UA_String_deleteMembers(&ens->url);
    ens->externalNodeStore.destroy(ens->externalNodeStore.ensHandle);
}

static void UA_Server_deleteExternalNamespaces(UA_Server *server) {
    for(UA_UInt32 i = 0; i < server->externalNamespacesSize; ++i)
        UA_ExternalNamespace_deleteMembers(&server->externalNamespaces[i]);
    if(server->externalNamespacesSize > 0) {
        UA_free(server->externalNamespaces);
        server->externalNamespaces = NULL;
        server->externalNamespacesSize = 0;
    }
}

UA_StatusCode UA_EXPORT
UA_Server_addExternalNamespace(UA_Server *server, const UA_String *url,
                               UA_ExternalNodeStore *nodeStore,
                               UA_UInt16 *assignedNamespaceIndex) {
    if(!nodeStore)
        return UA_STATUSCODE_BADARGUMENTSMISSING;

    char urlString[256];
    if(url->length >= 256)
        return UA_STATUSCODE_BADINTERNALERROR;
    memcpy(urlString, url->data, url->length);
    urlString[url->length] = 0;

    size_t size = server->externalNamespacesSize;
    server->externalNamespaces =
        UA_realloc(server->externalNamespaces, sizeof(UA_ExternalNamespace) * (size + 1));
    server->externalNamespaces[size].externalNodeStore = *nodeStore;
    server->externalNamespaces[size].index = (UA_UInt16)server->namespacesSize;
    *assignedNamespaceIndex = (UA_UInt16)server->namespacesSize;
    UA_String_copy(url, &server->externalNamespaces[size].url);
    ++server->externalNamespacesSize;
    UA_Server_addNamespace(server, urlString);
    return UA_STATUSCODE_GOOD;
}
#endif /* UA_ENABLE_EXTERNAL_NAMESPACES*/

UA_StatusCode
UA_Server_forEachChildNodeCall(UA_Server *server, UA_NodeId parentNodeId,
                               UA_NodeIteratorCallback callback, void *handle) {
    UA_RCU_LOCK();
    const UA_Node *parent = UA_NodeStore_get(server->nodestore, &parentNodeId);
    if(!parent) {
        UA_RCU_UNLOCK();
        return UA_STATUSCODE_BADNODEIDINVALID;
    }

    /* TODO: We need to do an ugly copy of the references array since users may
     * delete references from within the callback. In single-threaded mode this
     * changes the same node we point at here. In multi-threaded mode, this
     * creates a new copy as nodes are truly immutable. */
    UA_ReferenceNode *refs = NULL;
    size_t refssize = parent->referencesSize;
    UA_StatusCode retval = UA_Array_copy(parent->references, parent->referencesSize,
                                         (void**)&refs, &UA_TYPES[UA_TYPES_REFERENCENODE]);
    if(retval != UA_STATUSCODE_GOOD) {
        UA_RCU_UNLOCK();
        return retval;
    }

    for(size_t i = parent->referencesSize; i > 0; --i) {
        UA_ReferenceNode *ref = &refs[i-1];
        retval |= callback(ref->targetId.nodeId, ref->isInverse,
                           ref->referenceTypeId, handle);
    }
    UA_RCU_UNLOCK();

    UA_Array_delete(refs, refssize, &UA_TYPES[UA_TYPES_REFERENCENODE]);
    return retval;
}

static UA_StatusCode
addReferenceInternal(UA_Server *server, const UA_NodeId sourceId, const UA_NodeId refTypeId,
                     const UA_ExpandedNodeId targetId, UA_Boolean isForward) {
    UA_AddReferencesItem item;
    UA_AddReferencesItem_init(&item);
    item.sourceNodeId = sourceId;
    item.referenceTypeId = refTypeId;
    item.isForward = isForward;
    item.targetNodeId = targetId;
    UA_RCU_LOCK();
    UA_StatusCode retval = Service_AddReferences_single(server, &adminSession, &item);
    UA_RCU_UNLOCK();
    return retval;
}

static UA_AddNodesResult
addNodeInternal(UA_Server *server, UA_Node *node, const UA_NodeId parentNodeId,
                const UA_NodeId referenceTypeId) {
    UA_AddNodesResult res;
    UA_AddNodesResult_init(&res);
    UA_RCU_LOCK();
    res.statusCode = Service_AddNodes_existing(server, &adminSession, node, &parentNodeId,
                                               &referenceTypeId, &UA_NODEID_NULL,
                                               NULL, &res.addedNodeId);
    UA_RCU_UNLOCK();
    return res;
}

static UA_AddNodesResult
addNodeInternalWithType(UA_Server *server, UA_Node *node, const UA_NodeId parentNodeId,
                        const UA_NodeId referenceTypeId, const UA_NodeId typeIdentifier) {
    UA_AddNodesResult res;
    UA_AddNodesResult_init(&res);
    UA_RCU_LOCK();
    res.statusCode = Service_AddNodes_existing(server, &adminSession, node, &parentNodeId,
                                               &referenceTypeId, &typeIdentifier,
                                               NULL, &res.addedNodeId);
    UA_RCU_UNLOCK();
    return res;
}

// delete any children of an instance without touching the object itself
static void deleteInstanceChildren(UA_Server *server, UA_NodeId *objectNodeId) {
    UA_RCU_LOCK();
  UA_BrowseDescription bDes;
  UA_BrowseDescription_init(&bDes);
  UA_NodeId_copy(objectNodeId, &bDes.nodeId );
  bDes.browseDirection = UA_BROWSEDIRECTION_FORWARD;
  bDes.nodeClassMask = UA_NODECLASS_OBJECT | UA_NODECLASS_VARIABLE | UA_NODECLASS_METHOD;
  bDes.resultMask = UA_BROWSERESULTMASK_ISFORWARD | UA_BROWSERESULTMASK_NODECLASS | UA_BROWSERESULTMASK_REFERENCETYPEINFO;
  UA_BrowseResult bRes;
  UA_BrowseResult_init(&bRes);
  Service_Browse_single(server, &adminSession, NULL, &bDes, 0, &bRes);
  for(size_t i=0; i<bRes.referencesSize; ++i) {
    UA_ReferenceDescription *rd = &bRes.references[i];
    if((rd->nodeClass == UA_NODECLASS_OBJECT || rd->nodeClass == UA_NODECLASS_VARIABLE)) 
    {
      Service_DeleteNodes_single(server, &adminSession, &rd->nodeId.nodeId, UA_TRUE) ;
    }
    else if (rd->nodeClass == UA_NODECLASS_METHOD) 
    {
      UA_DeleteReferencesItem dR;
      UA_DeleteReferencesItem_init(&dR);
      dR.sourceNodeId = *objectNodeId;
      dR.isForward = UA_TRUE;
      UA_NodeId_copy(&rd->referenceTypeId, &dR.referenceTypeId);
      UA_NodeId_copy(&rd->nodeId.nodeId, &dR.targetNodeId.nodeId);
      dR.deleteBidirectional = UA_TRUE;
      Service_DeleteReferences_single(server, &adminSession, &dR);
      UA_DeleteReferencesItem_deleteMembers(&dR);
    }
  }
  UA_BrowseResult_deleteMembers(&bRes); 
  UA_RCU_UNLOCK();
}

/**********/
/* Server */
/**********/

/* The server needs to be stopped before it can be deleted */
void UA_Server_delete(UA_Server *server) {
    // Delete the timed work
    UA_Server_deleteAllRepeatedJobs(server);

    // Delete all internal data
    UA_SecureChannelManager_deleteMembers(&server->secureChannelManager);
    UA_SessionManager_deleteMembers(&server->sessionManager);
    UA_RCU_LOCK();
    UA_NodeStore_delete(server->nodestore);
    UA_RCU_UNLOCK();
#ifdef UA_ENABLE_EXTERNAL_NAMESPACES
    UA_Server_deleteExternalNamespaces(server);
#endif
    UA_Array_delete(server->namespaces, server->namespacesSize, &UA_TYPES[UA_TYPES_STRING]);
    UA_Array_delete(server->endpointDescriptions, server->endpointDescriptionsSize,
                    &UA_TYPES[UA_TYPES_ENDPOINTDESCRIPTION]);

#ifdef UA_ENABLE_DISCOVERY
    {
        registeredServer_list_entry* current, * temp;
        LIST_FOREACH_SAFE(current, &server->registeredServers, pointers, temp) {
            LIST_REMOVE(current, pointers);
            UA_RegisteredServer_deleteMembers(&current->registeredServer);
            UA_free(current);
        }
    }
    if (server->periodicServerRegisterJob) {
        UA_free(server->periodicServerRegisterJob);
    }

# ifdef UA_ENABLE_DISCOVERY_MULTICAST
    if (server->config.applicationDescription.applicationType == UA_APPLICATIONTYPE_DISCOVERYSERVER)
        UA_Discovery_multicastDestroy(server);

    {
        serverOnNetwork_list_entry* current, * temp;
        LIST_FOREACH_SAFE(current, &server->serverOnNetwork, pointers, temp) {
            LIST_REMOVE(current, pointers);
            UA_ServerOnNetwork_deleteMembers(&current->serverOnNetwork);
            if (current->pathTmp)
                free(current->pathTmp);
            UA_free(current);
        }

        for (size_t i=0; i<SERVER_ON_NETWORK_HASH_PRIME; i++) {
            serverOnNetwork_hash_entry* currHash = server->serverOnNetworkHash[i];
            while (currHash) {
                serverOnNetwork_hash_entry* nextHash = currHash->next;
                free(currHash);
                currHash = nextHash;
            }
        }
    }
# endif

#endif

#ifdef UA_ENABLE_MULTITHREADING
    pthread_cond_destroy(&server->dispatchQueue_condition);
    pthread_mutex_destroy(&server->dispatchQueue_mutex);
#endif
    UA_free(server);
}

/* Recurring cleanup. Removing unused and timed-out channels and sessions */
static void UA_Server_cleanup(UA_Server *server, void *_) {
    UA_DateTime nowMonotonic = UA_DateTime_nowMonotonic();
    UA_SessionManager_cleanupTimedOut(&server->sessionManager, nowMonotonic);
    UA_SecureChannelManager_cleanupTimedOut(&server->secureChannelManager, nowMonotonic);
#ifdef UA_ENABLE_DISCOVERY
    UA_Discovery_cleanupTimedOut(server, nowMonotonic);
#endif
}

static UA_StatusCode
readStatus(void *handle, const UA_NodeId nodeid, UA_Boolean sourceTimeStamp,
           const UA_NumericRange *range, UA_DataValue *value) {
    if(range) {
        value->hasStatus = true;
        value->status = UA_STATUSCODE_BADINDEXRANGEINVALID;
        return UA_STATUSCODE_GOOD;
    }

    UA_Server *server = (UA_Server*)handle;
    UA_ServerStatusDataType *status = UA_ServerStatusDataType_new();
    status->startTime = server->startTime;
    status->currentTime = UA_DateTime_now();
    status->state = UA_SERVERSTATE_RUNNING;
    status->secondsTillShutdown = 0;
    UA_BuildInfo_copy(&server->config.buildInfo, &status->buildInfo);

    value->value.type = &UA_TYPES[UA_TYPES_SERVERSTATUSDATATYPE];
    value->value.arrayLength = 0;
    value->value.data = status;
    value->value.arrayDimensionsSize = 0;
    value->value.arrayDimensions = NULL;
    value->hasValue = true;
    if(sourceTimeStamp) {
        value->hasSourceTimestamp = true;
        value->sourceTimestamp = UA_DateTime_now();
    }
    return UA_STATUSCODE_GOOD;
}

/** TODO: rework the code duplication in the getter methods **/
static UA_StatusCode
readServiceLevel(void *handle, const UA_NodeId nodeid, UA_Boolean sourceTimeStamp,
           const UA_NumericRange *range, UA_DataValue *value) {
    if(range) {
        value->hasStatus = true;
        value->status = UA_STATUSCODE_BADINDEXRANGEINVALID;
        return UA_STATUSCODE_GOOD;
    }

    value->value.type = &UA_TYPES[UA_TYPES_BYTE];
    value->value.arrayLength = 0;
    UA_Byte *byte = UA_Byte_new();
    *byte = 255;
    value->value.data = byte;
    value->value.arrayDimensionsSize = 0;
    value->value.arrayDimensions = NULL;
    value->hasValue = true;
    if(sourceTimeStamp) {
        value->hasSourceTimestamp = true;
        value->sourceTimestamp = UA_DateTime_now();
    }
    return UA_STATUSCODE_GOOD;
}

/** TODO: rework the code duplication in the getter methods **/
static UA_StatusCode
readAuditing(void *handle, const UA_NodeId nodeid, UA_Boolean sourceTimeStamp,
           const UA_NumericRange *range, UA_DataValue *value) {
    if(range) {
        value->hasStatus = true;
        value->status = UA_STATUSCODE_BADINDEXRANGEINVALID;
        return UA_STATUSCODE_GOOD;
    }

    value->value.type = &UA_TYPES[UA_TYPES_BOOLEAN];
    value->value.arrayLength = 0;
    UA_Boolean *boolean = UA_Boolean_new();
    *boolean = false;
    value->value.data = boolean;
    value->value.arrayDimensionsSize = 0;
    value->value.arrayDimensions = NULL;
    value->hasValue = true;
    if(sourceTimeStamp) {
        value->hasSourceTimestamp = true;
        value->sourceTimestamp = UA_DateTime_now();
    }
    return UA_STATUSCODE_GOOD;
}

static UA_StatusCode
readNamespaces(void *handle, const UA_NodeId nodeid, UA_Boolean sourceTimestamp,
               const UA_NumericRange *range, UA_DataValue *value) {
    if(range) {
        value->hasStatus = true;
        value->status = UA_STATUSCODE_BADINDEXRANGEINVALID;
        return UA_STATUSCODE_GOOD;
    }
    UA_Server *server = (UA_Server*)handle;
    UA_StatusCode retval;
    retval = UA_Variant_setArrayCopy(&value->value, server->namespaces,
                                     server->namespacesSize, &UA_TYPES[UA_TYPES_STRING]);
    if(retval != UA_STATUSCODE_GOOD)
        return retval;
    value->hasValue = true;
    if(sourceTimestamp) {
        value->hasSourceTimestamp = true;
        value->sourceTimestamp = UA_DateTime_now();
    }
    return UA_STATUSCODE_GOOD;
}

static UA_StatusCode
writeNamespaces(void *handle, const UA_NodeId nodeid, const UA_Variant *data,
                const UA_NumericRange *range) {
    UA_Server *server = (UA_Server*)handle;

    /* Check the data type */
    if(data->type != &UA_TYPES[UA_TYPES_STRING])
        return UA_STATUSCODE_BADTYPEMISMATCH;

    /* Check that the variant is not empty */
    if(!data->data)
        return UA_STATUSCODE_BADTYPEMISMATCH;

    /* TODO: Writing with a range is not implemented */
    if(range)
        return UA_STATUSCODE_BADINTERNALERROR;

    UA_String *newNamespaces = (UA_String*)data->data;
    size_t newNamespacesSize = data->arrayLength;

    /* Test if we append to the existing namespaces */
    if(newNamespacesSize <= server->namespacesSize)
        return UA_STATUSCODE_BADTYPEMISMATCH;

    /* Test if the existing namespaces are unchanged */
    for(size_t i = 0; i < server->namespacesSize; ++i) {
        if(!UA_String_equal(&server->namespaces[i], &newNamespaces[i]))
            return UA_STATUSCODE_BADINTERNALERROR;
    }

    /* Add namespaces */
    for(size_t i = server->namespacesSize; i < newNamespacesSize; ++i)
        addNamespace(server, newNamespaces[i]);

    return UA_STATUSCODE_GOOD;
}

static UA_StatusCode
readCurrentTime(void *handle, const UA_NodeId nodeid, UA_Boolean sourceTimeStamp,
                const UA_NumericRange *range, UA_DataValue *value) {
    if(range) {
        value->hasStatus = true;
        value->status = UA_STATUSCODE_BADINDEXRANGEINVALID;
        return UA_STATUSCODE_GOOD;
    }
    UA_DateTime currentTime = UA_DateTime_now();
    UA_StatusCode retval = UA_Variant_setScalarCopy(&value->value, &currentTime,
                                                    &UA_TYPES[UA_TYPES_DATETIME]);
    if(retval != UA_STATUSCODE_GOOD)
        return retval;
    value->hasValue = true;
    if(sourceTimeStamp) {
        value->hasSourceTimestamp = true;
        value->sourceTimestamp = currentTime;
    }
    return UA_STATUSCODE_GOOD;
}

static void copyNames(UA_Node *node, const char *name) {
    node->browseName = UA_QUALIFIEDNAME_ALLOC(0, name);
    node->displayName = UA_LOCALIZEDTEXT_ALLOC("en_US", name);
    node->description = UA_LOCALIZEDTEXT_ALLOC("en_US", name);
}

static void
addDataTypeNode(UA_Server *server, const char* name, UA_UInt32 datatypeid,
                UA_Boolean isAbstract, UA_UInt32 parent) {
    UA_DataTypeNode *datatype = UA_NodeStore_newDataTypeNode();
    copyNames((UA_Node*)datatype, name);
    datatype->nodeId.identifier.numeric = datatypeid;
    datatype->isAbstract = isAbstract;
    addNodeInternal(server, (UA_Node*)datatype,
                    UA_NODEID_NUMERIC(0, parent), nodeIdHasSubType);
}

static void
addObjectTypeNode(UA_Server *server, const char* name, UA_UInt32 objecttypeid,
                  UA_UInt32 parent, UA_UInt32 parentreference) {
    UA_ObjectTypeNode *objecttype = UA_NodeStore_newObjectTypeNode();
    copyNames((UA_Node*)objecttype, name);
    objecttype->nodeId.identifier.numeric = objecttypeid;
    addNodeInternal(server, (UA_Node*)objecttype, UA_NODEID_NUMERIC(0, parent),
                    UA_NODEID_NUMERIC(0, parentreference));
}

static UA_VariableTypeNode*
createVariableTypeNode(UA_Server *server, const char* name, UA_UInt32 variabletypeid,
                       UA_Boolean abstract) {
    UA_VariableTypeNode *variabletype = UA_NodeStore_newVariableTypeNode();
    copyNames((UA_Node*)variabletype, name);
    variabletype->nodeId.identifier.numeric = variabletypeid;
    variabletype->isAbstract = abstract;
    return variabletype;
}

#if defined(UA_ENABLE_METHODCALLS) && defined(UA_ENABLE_SUBSCRIPTIONS)
static UA_StatusCode
GetMonitoredItems(void *handle, const UA_NodeId *objectId,
                  const UA_NodeId *sessionId, void *sessionHandle,
                  size_t inputSize, const UA_Variant *input,
                  size_t outputSize, UA_Variant *output) {
    UA_UInt32 subscriptionId = *((UA_UInt32*)(input[0].data));
    UA_Session* session = methodCallSession;
    UA_Subscription* subscription = UA_Session_getSubscriptionByID(session, subscriptionId);
    if(!subscription)
        return UA_STATUSCODE_BADSUBSCRIPTIONIDINVALID;

    UA_UInt32 sizeOfOutput = 0;
    UA_MonitoredItem* monitoredItem;
    LIST_FOREACH(monitoredItem, &subscription->monitoredItems, listEntry) {
        ++sizeOfOutput;
    }
    if(sizeOfOutput==0)
        return UA_STATUSCODE_GOOD;

    UA_UInt32* clientHandles = (UA_UInt32 *)UA_Array_new(sizeOfOutput, &UA_TYPES[UA_TYPES_UINT32]);
    UA_UInt32* serverHandles = (UA_UInt32 *)UA_Array_new(sizeOfOutput, &UA_TYPES[UA_TYPES_UINT32]);
    UA_UInt32 i = 0;
    LIST_FOREACH(monitoredItem, &subscription->monitoredItems, listEntry) {
        clientHandles[i] = monitoredItem->clientHandle;
        serverHandles[i] = monitoredItem->itemId;
        ++i;
    }
    UA_Variant_setArray(&output[0], clientHandles, sizeOfOutput, &UA_TYPES[UA_TYPES_UINT32]);
    UA_Variant_setArray(&output[1], serverHandles, sizeOfOutput, &UA_TYPES[UA_TYPES_UINT32]);
    return UA_STATUSCODE_GOOD;
}
#endif

UA_Server * UA_Server_new(const UA_ServerConfig config) {
    UA_Server *server = (UA_Server *)UA_calloc(1, sizeof(UA_Server));
    if(!server)
        return NULL;

    server->config = config;
    server->nodestore = UA_NodeStore_new();
    LIST_INIT(&server->repeatedJobs);

#ifdef UA_ENABLE_MULTITHREADING
    rcu_init();
    cds_wfcq_init(&server->dispatchQueue_head, &server->dispatchQueue_tail);
    cds_lfs_init(&server->mainLoopJobs);
#else
    SLIST_INIT(&server->delayedCallbacks);
#endif

#ifndef UA_ENABLE_DETERMINISTIC_RNG
    UA_random_seed((UA_UInt64)UA_DateTime_now());
#endif

    /* ns0 and ns1 */
    server->namespaces = (UA_String *)UA_Array_new(2, &UA_TYPES[UA_TYPES_STRING]);
    server->namespaces[0] = UA_STRING_ALLOC("http://opcfoundation.org/UA/");
    UA_String_copy(&server->config.applicationDescription.applicationUri, &server->namespaces[1]);
    server->namespacesSize = 2;

    /* Create endpoints w/o endpointurl. It is added from the networklayers at startup */
    server->endpointDescriptions = (UA_EndpointDescription *)UA_Array_new(server->config.networkLayersSize,
                                                &UA_TYPES[UA_TYPES_ENDPOINTDESCRIPTION]);
    server->endpointDescriptionsSize = server->config.networkLayersSize;
    for(size_t i = 0; i < server->config.networkLayersSize; ++i) {
        UA_EndpointDescription *endpoint = &server->endpointDescriptions[i];
        endpoint->securityMode = UA_MESSAGESECURITYMODE_NONE;
        endpoint->securityPolicyUri =
            UA_STRING_ALLOC("http://opcfoundation.org/UA/SecurityPolicy#None");
        endpoint->transportProfileUri =
            UA_STRING_ALLOC("http://opcfoundation.org/UA-Profile/Transport/uatcp-uasc-uabinary");

        size_t policies = 0;
        if(server->config.accessControl.enableAnonymousLogin)
            ++policies;
        if(server->config.accessControl.enableUsernamePasswordLogin)
            ++policies;
        endpoint->userIdentityTokensSize = policies;
        endpoint->userIdentityTokens = (UA_UserTokenPolicy *)UA_Array_new(policies, &UA_TYPES[UA_TYPES_USERTOKENPOLICY]);

        size_t currentIndex = 0;
        if(server->config.accessControl.enableAnonymousLogin) {
            UA_UserTokenPolicy_init(&endpoint->userIdentityTokens[currentIndex]);
            endpoint->userIdentityTokens[currentIndex].tokenType = UA_USERTOKENTYPE_ANONYMOUS;
            endpoint->userIdentityTokens[currentIndex].policyId = UA_STRING_ALLOC(ANONYMOUS_POLICY);
            ++currentIndex;
        }
        if(server->config.accessControl.enableUsernamePasswordLogin) {
            UA_UserTokenPolicy_init(&endpoint->userIdentityTokens[currentIndex]);
            endpoint->userIdentityTokens[currentIndex].tokenType = UA_USERTOKENTYPE_USERNAME;
            endpoint->userIdentityTokens[currentIndex].policyId = UA_STRING_ALLOC(USERNAME_POLICY);
        }

        /* The standard says "the HostName specified in the Server Certificate is the
           same as the HostName contained in the endpointUrl provided in the
           EndpointDescription */
        UA_String_copy(&server->config.serverCertificate, &endpoint->serverCertificate);
        UA_ApplicationDescription_copy(&server->config.applicationDescription, &endpoint->server);

        /* copy the discovery url only once the networlayer has been started */
        // UA_String_copy(&server->config.networkLayers[i].discoveryUrl, &endpoint->endpointUrl);
    }

    UA_SecureChannelManager_init(&server->secureChannelManager, server);
    UA_SessionManager_init(&server->sessionManager, server);

   UA_Job cleanup;
   cleanup.type = UA_JOBTYPE_METHODCALL;
   cleanup.job.methodCall.data = NULL;
   cleanup.job.methodCall.method = UA_Server_cleanup;
    UA_Server_addRepeatedJob(server, cleanup, 10000, NULL);

#ifdef UA_ENABLE_DISCOVERY
    // Discovery service
    LIST_INIT(&server->registeredServers);
    server->registeredServersSize = 0;
    server->periodicServerRegisterJob = NULL;
    server->registerServerCallback = NULL;
    server->registerServerCallbackData = NULL;
# ifdef UA_ENABLE_DISCOVERY_MULTICAST
    server->mdnsDaemon = NULL;
    server->mdnsSocket = 0;
<<<<<<< HEAD
    server->mdnsMainSrvAdded = 0;
=======
    server->mdnsMainSrvAdded = UA_FALSE;
>>>>>>> a420af58
    if (server->config.applicationDescription.applicationType == UA_APPLICATIONTYPE_DISCOVERYSERVER) {
        UA_Discovery_multicastInit(server);
    }

    LIST_INIT(&server->serverOnNetwork);
    server->serverOnNetworkSize = 0;
    server->serverOnNetworkRecordIdCounter = 0;
    server->serverOnNetworkRecordIdLastReset = UA_DateTime_now();
    memset(server->serverOnNetworkHash,0,sizeof(struct serverOnNetwork_hash_entry*)*SERVER_ON_NETWORK_HASH_PRIME);

    server->serverOnNetworkCallback = NULL;
    server->serverOnNetworkCallbackData = NULL;
# endif
#endif

    server->startTime = UA_DateTime_now();

#ifndef UA_ENABLE_GENERATE_NAMESPACE0

    /*********************************/
    /* Bootstrap reference hierarchy */
    /*********************************/

    UA_ReferenceTypeNode *references = UA_NodeStore_newReferenceTypeNode();
    copyNames((UA_Node*)references, "References");
    references->nodeId.identifier.numeric = UA_NS0ID_REFERENCES;
    references->isAbstract = true;
    references->symmetric = true;
    references->inverseName = UA_LOCALIZEDTEXT_ALLOC("en_US", "References");

    UA_ReferenceTypeNode *hassubtype = UA_NodeStore_newReferenceTypeNode();
    copyNames((UA_Node*)hassubtype, "HasSubtype");
    hassubtype->inverseName = UA_LOCALIZEDTEXT_ALLOC("en_US", "HasSupertype");
    hassubtype->nodeId.identifier.numeric = UA_NS0ID_HASSUBTYPE;
    hassubtype->isAbstract = false;
    hassubtype->symmetric = false;

    UA_RCU_LOCK();
    UA_NodeStore_insert(server->nodestore, (UA_Node*)references);
    UA_NodeStore_insert(server->nodestore, (UA_Node*)hassubtype);
    UA_RCU_UNLOCK();

    UA_ReferenceTypeNode *hierarchicalreferences = UA_NodeStore_newReferenceTypeNode();
    copyNames((UA_Node*)hierarchicalreferences, "HierarchicalReferences");
    hierarchicalreferences->nodeId.identifier.numeric = UA_NS0ID_HIERARCHICALREFERENCES;
    hierarchicalreferences->isAbstract = true;
    hierarchicalreferences->symmetric  = false;
    addNodeInternal(server, (UA_Node*)hierarchicalreferences,
                    UA_NODEID_NUMERIC(0, UA_NS0ID_REFERENCES), nodeIdHasSubType);

    UA_ReferenceTypeNode *nonhierarchicalreferences = UA_NodeStore_newReferenceTypeNode();
    copyNames((UA_Node*)nonhierarchicalreferences, "NonHierarchicalReferences");
    nonhierarchicalreferences->nodeId.identifier.numeric = UA_NS0ID_NONHIERARCHICALREFERENCES;
    nonhierarchicalreferences->isAbstract = true;
    nonhierarchicalreferences->symmetric  = false;
    addNodeInternal(server, (UA_Node*)nonhierarchicalreferences,
                    UA_NODEID_NUMERIC(0, UA_NS0ID_REFERENCES), nodeIdHasSubType);

    UA_ReferenceTypeNode *haschild = UA_NodeStore_newReferenceTypeNode();
    copyNames((UA_Node*)haschild, "HasChild");
    haschild->nodeId.identifier.numeric = UA_NS0ID_HASCHILD;
    haschild->isAbstract = false;
    haschild->symmetric  = false;
    addNodeInternal(server, (UA_Node*)haschild,
                    UA_NODEID_NUMERIC(0, UA_NS0ID_HIERARCHICALREFERENCES), nodeIdHasSubType);

    UA_ReferenceTypeNode *organizes = UA_NodeStore_newReferenceTypeNode();
    copyNames((UA_Node*)organizes, "Organizes");
    organizes->inverseName = UA_LOCALIZEDTEXT_ALLOC("en_US", "OrganizedBy");
    organizes->nodeId.identifier.numeric = UA_NS0ID_ORGANIZES;
    organizes->isAbstract = false;
    organizes->symmetric  = false;
    addNodeInternal(server, (UA_Node*)organizes,
                    UA_NODEID_NUMERIC(0, UA_NS0ID_HIERARCHICALREFERENCES), nodeIdHasSubType);

    UA_ReferenceTypeNode *haseventsource = UA_NodeStore_newReferenceTypeNode();
    copyNames((UA_Node*)haseventsource, "HasEventSource");
    haseventsource->inverseName = UA_LOCALIZEDTEXT_ALLOC("en_US", "EventSourceOf");
    haseventsource->nodeId.identifier.numeric = UA_NS0ID_HASEVENTSOURCE;
    haseventsource->isAbstract = false;
    haseventsource->symmetric  = false;
    addNodeInternal(server, (UA_Node*)haseventsource,
                    UA_NODEID_NUMERIC(0, UA_NS0ID_HIERARCHICALREFERENCES), nodeIdHasSubType);

    UA_ReferenceTypeNode *hasmodellingrule = UA_NodeStore_newReferenceTypeNode();
    copyNames((UA_Node*)hasmodellingrule, "HasModellingRule");
    hasmodellingrule->inverseName = UA_LOCALIZEDTEXT_ALLOC("en_US", "ModellingRuleOf");
    hasmodellingrule->nodeId.identifier.numeric = UA_NS0ID_HASMODELLINGRULE;
    hasmodellingrule->isAbstract = false;
    hasmodellingrule->symmetric  = false;
    addNodeInternal(server, (UA_Node*)hasmodellingrule, nodeIdNonHierarchicalReferences, nodeIdHasSubType);

    UA_ReferenceTypeNode *hasencoding = UA_NodeStore_newReferenceTypeNode();
    copyNames((UA_Node*)hasencoding, "HasEncoding");
    hasencoding->inverseName = UA_LOCALIZEDTEXT_ALLOC("en_US", "EncodingOf");
    hasencoding->nodeId.identifier.numeric = UA_NS0ID_HASENCODING;
    hasencoding->isAbstract = false;
    hasencoding->symmetric  = false;
    addNodeInternal(server, (UA_Node*)hasencoding, nodeIdNonHierarchicalReferences, nodeIdHasSubType);

    UA_ReferenceTypeNode *hasdescription = UA_NodeStore_newReferenceTypeNode();
    copyNames((UA_Node*)hasdescription, "HasDescription");
    hasdescription->inverseName = UA_LOCALIZEDTEXT_ALLOC("en_US", "DescriptionOf");
    hasdescription->nodeId.identifier.numeric = UA_NS0ID_HASDESCRIPTION;
    hasdescription->isAbstract = false;
    hasdescription->symmetric  = false;
    addNodeInternal(server, (UA_Node*)hasdescription, nodeIdNonHierarchicalReferences, nodeIdHasSubType);

    UA_ReferenceTypeNode *hastypedefinition = UA_NodeStore_newReferenceTypeNode();
    copyNames((UA_Node*)hastypedefinition, "HasTypeDefinition");
    hastypedefinition->inverseName = UA_LOCALIZEDTEXT_ALLOC("en_US", "TypeDefinitionOf");
    hastypedefinition->nodeId.identifier.numeric = UA_NS0ID_HASTYPEDEFINITION;
    hastypedefinition->isAbstract = false;
    hastypedefinition->symmetric  = false;
    addNodeInternal(server, (UA_Node*)hastypedefinition, nodeIdNonHierarchicalReferences, nodeIdHasSubType);

    UA_ReferenceTypeNode *generatesevent = UA_NodeStore_newReferenceTypeNode();
    copyNames((UA_Node*)generatesevent, "GeneratesEvent");
    generatesevent->inverseName = UA_LOCALIZEDTEXT_ALLOC("en_US", "GeneratedBy");
    generatesevent->nodeId.identifier.numeric = UA_NS0ID_GENERATESEVENT;
    generatesevent->isAbstract = false;
    generatesevent->symmetric  = false;
    addNodeInternal(server, (UA_Node*)generatesevent, nodeIdNonHierarchicalReferences, nodeIdHasSubType);

    UA_ReferenceTypeNode *aggregates = UA_NodeStore_newReferenceTypeNode();
    copyNames((UA_Node*)aggregates, "Aggregates");
    aggregates->inverseName = UA_LOCALIZEDTEXT_ALLOC("en_US", "AggregatedBy");
    aggregates->nodeId.identifier.numeric = UA_NS0ID_AGGREGATES;
    aggregates->isAbstract = false;
    aggregates->symmetric  = false;
    addNodeInternal(server, (UA_Node*)aggregates, UA_NODEID_NUMERIC(0, UA_NS0ID_HASCHILD), nodeIdHasSubType);

    /* complete bootstrap of hassubtype */
    addReferenceInternal(server, UA_NODEID_NUMERIC(0, UA_NS0ID_HASCHILD), nodeIdHasSubType,
                         UA_EXPANDEDNODEID_NUMERIC(0, UA_NS0ID_HASSUBTYPE), true);

    UA_ReferenceTypeNode *hasproperty = UA_NodeStore_newReferenceTypeNode();
    copyNames((UA_Node*)hasproperty, "HasProperty");
    hasproperty->inverseName = UA_LOCALIZEDTEXT_ALLOC("en_US", "PropertyOf");
    hasproperty->nodeId.identifier.numeric = UA_NS0ID_HASPROPERTY;
    hasproperty->isAbstract = false;
    hasproperty->symmetric  = false;
    addNodeInternal(server, (UA_Node*)hasproperty,
                    UA_NODEID_NUMERIC(0, UA_NS0ID_AGGREGATES), nodeIdHasSubType);

    UA_ReferenceTypeNode *hascomponent = UA_NodeStore_newReferenceTypeNode();
    copyNames((UA_Node*)hascomponent, "HasComponent");
    hascomponent->inverseName = UA_LOCALIZEDTEXT_ALLOC("en_US", "ComponentOf");
    hascomponent->nodeId.identifier.numeric = UA_NS0ID_HASCOMPONENT;
    hascomponent->isAbstract = false;
    hascomponent->symmetric  = false;
    addNodeInternal(server, (UA_Node*)hascomponent, UA_NODEID_NUMERIC(0, UA_NS0ID_AGGREGATES), nodeIdHasSubType);

    UA_ReferenceTypeNode *hasnotifier = UA_NodeStore_newReferenceTypeNode();
    copyNames((UA_Node*)hasnotifier, "HasNotifier");
    hasnotifier->inverseName = UA_LOCALIZEDTEXT_ALLOC("en_US", "NotifierOf");
    hasnotifier->nodeId.identifier.numeric = UA_NS0ID_HASNOTIFIER;
    hasnotifier->isAbstract = false;
    hasnotifier->symmetric  = false;
    addNodeInternal(server, (UA_Node*)hasnotifier, UA_NODEID_NUMERIC(0, UA_NS0ID_HASEVENTSOURCE), nodeIdHasSubType);

    UA_ReferenceTypeNode *hasorderedcomponent = UA_NodeStore_newReferenceTypeNode();
    copyNames((UA_Node*)hasorderedcomponent, "HasOrderedComponent");
    hasorderedcomponent->inverseName = UA_LOCALIZEDTEXT_ALLOC("en_US", "OrderedComponentOf");
    hasorderedcomponent->nodeId.identifier.numeric = UA_NS0ID_HASORDEREDCOMPONENT;
    hasorderedcomponent->isAbstract = false;
    hasorderedcomponent->symmetric  = false;
    addNodeInternal(server, (UA_Node*)hasorderedcomponent, UA_NODEID_NUMERIC(0, UA_NS0ID_HASCOMPONENT), nodeIdHasSubType);

    UA_ReferenceTypeNode *hasmodelparent = UA_NodeStore_newReferenceTypeNode();
    copyNames((UA_Node*)hasmodelparent, "HasModelParent");
    hasmodelparent->inverseName = UA_LOCALIZEDTEXT_ALLOC("en_US", "ModelParentOf");
    hasmodelparent->nodeId.identifier.numeric = UA_NS0ID_HASMODELPARENT;
    hasmodelparent->isAbstract = false;
    hasmodelparent->symmetric  = false;
    addNodeInternal(server, (UA_Node*)hasmodelparent, nodeIdNonHierarchicalReferences, nodeIdHasSubType);

    UA_ReferenceTypeNode *fromstate = UA_NodeStore_newReferenceTypeNode();
    copyNames((UA_Node*)fromstate, "FromState");
    fromstate->inverseName = UA_LOCALIZEDTEXT_ALLOC("en_US", "ToTransition");
    fromstate->nodeId.identifier.numeric = UA_NS0ID_FROMSTATE;
    fromstate->isAbstract = false;
    fromstate->symmetric  = false;
    addNodeInternal(server, (UA_Node*)fromstate, nodeIdNonHierarchicalReferences, nodeIdHasSubType);

    UA_ReferenceTypeNode *tostate = UA_NodeStore_newReferenceTypeNode();
    copyNames((UA_Node*)tostate, "ToState");
    tostate->inverseName = UA_LOCALIZEDTEXT_ALLOC("en_US", "FromTransition");
    tostate->nodeId.identifier.numeric = UA_NS0ID_TOSTATE;
    tostate->isAbstract = false;
    tostate->symmetric  = false;
    addNodeInternal(server, (UA_Node*)tostate, nodeIdNonHierarchicalReferences, nodeIdHasSubType);

    UA_ReferenceTypeNode *hascause = UA_NodeStore_newReferenceTypeNode();
    copyNames((UA_Node*)hascause, "HasCause");
    hascause->inverseName = UA_LOCALIZEDTEXT_ALLOC("en_US", "MayBeCausedBy");
    hascause->nodeId.identifier.numeric = UA_NS0ID_HASCAUSE;
    hascause->isAbstract = false;
    hascause->symmetric  = false;
    addNodeInternal(server, (UA_Node*)hascause, nodeIdNonHierarchicalReferences, nodeIdHasSubType);
    
    UA_ReferenceTypeNode *haseffect = UA_NodeStore_newReferenceTypeNode();
    copyNames((UA_Node*)haseffect, "HasEffect");
    haseffect->inverseName = UA_LOCALIZEDTEXT_ALLOC("en_US", "MayBeEffectedBy");
    haseffect->nodeId.identifier.numeric = UA_NS0ID_HASEFFECT;
    haseffect->isAbstract = false;
    haseffect->symmetric  = false;
    addNodeInternal(server, (UA_Node*)haseffect, nodeIdNonHierarchicalReferences, nodeIdHasSubType);

    UA_ReferenceTypeNode *hashistoricalconfiguration = UA_NodeStore_newReferenceTypeNode();
    copyNames((UA_Node*)hashistoricalconfiguration, "HasHistoricalConfiguration");
    hashistoricalconfiguration->inverseName = UA_LOCALIZEDTEXT_ALLOC("en_US", "HistoricalConfigurationOf");
    hashistoricalconfiguration->nodeId.identifier.numeric = UA_NS0ID_HASHISTORICALCONFIGURATION;
    hashistoricalconfiguration->isAbstract = false;
    hashistoricalconfiguration->symmetric  = false;
    addNodeInternal(server, (UA_Node*)hashistoricalconfiguration, UA_NODEID_NUMERIC(0, UA_NS0ID_AGGREGATES), nodeIdHasSubType);

    /**************/
    /* Data Types */
    /**************/

    UA_DataTypeNode *basedatatype = UA_NodeStore_newDataTypeNode();
    copyNames((UA_Node*)basedatatype, "BaseDataType");
    basedatatype->nodeId.identifier.numeric = UA_NS0ID_BASEDATATYPE;
    basedatatype->isAbstract = true;
    UA_RCU_LOCK();
    UA_NodeStore_insert(server->nodestore, (UA_Node*)basedatatype);
    UA_RCU_UNLOCK();

    addDataTypeNode(server, "Boolean", UA_NS0ID_BOOLEAN, false, UA_NS0ID_BASEDATATYPE);
    addDataTypeNode(server, "Number", UA_NS0ID_NUMBER, true, UA_NS0ID_BASEDATATYPE);
    addDataTypeNode(server, "Float", UA_NS0ID_FLOAT, false, UA_NS0ID_NUMBER);
    addDataTypeNode(server, "Double", UA_NS0ID_DOUBLE, false, UA_NS0ID_NUMBER);
    addDataTypeNode(server, "Integer", UA_NS0ID_INTEGER, true, UA_NS0ID_NUMBER);
       addDataTypeNode(server, "SByte", UA_NS0ID_SBYTE, false, UA_NS0ID_INTEGER);
       addDataTypeNode(server, "Int16", UA_NS0ID_INT16, false, UA_NS0ID_INTEGER);
       addDataTypeNode(server, "Int32", UA_NS0ID_INT32, false, UA_NS0ID_INTEGER);
       addDataTypeNode(server, "Int64", UA_NS0ID_INT64, false, UA_NS0ID_INTEGER);
       addDataTypeNode(server, "UInteger", UA_NS0ID_UINTEGER, true, UA_NS0ID_INTEGER);
          addDataTypeNode(server, "Byte", UA_NS0ID_BYTE, false, UA_NS0ID_UINTEGER);
          addDataTypeNode(server, "UInt16", UA_NS0ID_UINT16, false, UA_NS0ID_UINTEGER);
          addDataTypeNode(server, "UInt32", UA_NS0ID_UINT32, false, UA_NS0ID_UINTEGER);
          addDataTypeNode(server, "UInt64", UA_NS0ID_UINT64, false, UA_NS0ID_UINTEGER);
    addDataTypeNode(server, "String", UA_NS0ID_STRING, false, UA_NS0ID_BASEDATATYPE);
    addDataTypeNode(server, "DateTime", UA_NS0ID_DATETIME, false, UA_NS0ID_BASEDATATYPE);
    addDataTypeNode(server, "Guid", UA_NS0ID_GUID, false, UA_NS0ID_BASEDATATYPE);
    addDataTypeNode(server, "ByteString", UA_NS0ID_BYTESTRING, false, UA_NS0ID_BASEDATATYPE);
    addDataTypeNode(server, "XmlElement", UA_NS0ID_XMLELEMENT, false, UA_NS0ID_BASEDATATYPE);
    addDataTypeNode(server, "NodeId", UA_NS0ID_NODEID, false, UA_NS0ID_BASEDATATYPE);
    addDataTypeNode(server, "ExpandedNodeId", UA_NS0ID_EXPANDEDNODEID, false, UA_NS0ID_BASEDATATYPE);
    addDataTypeNode(server, "StatusCode", UA_NS0ID_STATUSCODE, false, UA_NS0ID_BASEDATATYPE);
    addDataTypeNode(server, "QualifiedName", UA_NS0ID_QUALIFIEDNAME, false, UA_NS0ID_BASEDATATYPE);
    addDataTypeNode(server, "LocalizedText", UA_NS0ID_LOCALIZEDTEXT, false, UA_NS0ID_BASEDATATYPE);
    addDataTypeNode(server, "Structure", UA_NS0ID_STRUCTURE, true, UA_NS0ID_BASEDATATYPE);
       addDataTypeNode(server, "ServerStatusDataType", UA_NS0ID_SERVERSTATUSDATATYPE, false, UA_NS0ID_STRUCTURE);
       addDataTypeNode(server, "BuildInfo", UA_NS0ID_BUILDINFO, false, UA_NS0ID_STRUCTURE);
    addDataTypeNode(server, "DataValue", UA_NS0ID_DATAVALUE, false, UA_NS0ID_BASEDATATYPE);
    addDataTypeNode(server, "DiagnosticInfo", UA_NS0ID_DIAGNOSTICINFO, false, UA_NS0ID_BASEDATATYPE);
    addDataTypeNode(server, "Enumeration", UA_NS0ID_ENUMERATION, true, UA_NS0ID_BASEDATATYPE);
       addDataTypeNode(server, "ServerState", UA_NS0ID_SERVERSTATE, false, UA_NS0ID_ENUMERATION);

    /*****************/
    /* VariableTypes */
    /*****************/

    UA_VariableTypeNode *basevartype =
        createVariableTypeNode(server, "BaseVariableType", UA_NS0ID_BASEVARIABLETYPE, true);
    basevartype->valueRank = -2;
    basevartype->dataType = UA_NODEID_NUMERIC(0, UA_NS0ID_BASEDATATYPE);
    UA_RCU_LOCK();
    UA_NodeStore_insert(server->nodestore, (UA_Node*)basevartype);
    UA_RCU_UNLOCK();

    UA_VariableTypeNode *basedatavartype =
        createVariableTypeNode(server, "BaseDataVariableType", UA_NS0ID_BASEDATAVARIABLETYPE, false);
    basedatavartype->valueRank = -2;
    basedatavartype->dataType = UA_NODEID_NUMERIC(0, UA_NS0ID_BASEDATATYPE);
    addNodeInternalWithType(server, (UA_Node*)basedatavartype,
                            UA_NODEID_NUMERIC(0, UA_NS0ID_BASEVARIABLETYPE),
                            nodeIdHasSubType, UA_NODEID_NUMERIC(0, UA_NS0ID_BASEVARIABLETYPE));

    UA_VariableTypeNode *propertytype =
        createVariableTypeNode(server, "PropertyType", UA_NS0ID_PROPERTYTYPE, false);
    propertytype->valueRank = -2;
    propertytype->dataType = UA_NODEID_NUMERIC(0, UA_NS0ID_BASEDATATYPE);
    addNodeInternalWithType(server, (UA_Node*)propertytype,
                            UA_NODEID_NUMERIC(0, UA_NS0ID_BASEVARIABLETYPE),
                            nodeIdHasSubType, UA_NODEID_NUMERIC(0, UA_NS0ID_BASEVARIABLETYPE));

    UA_VariableTypeNode *buildinfotype =
        createVariableTypeNode(server, "BuildInfoType", UA_NS0ID_BUILDINFOTYPE, false);
    buildinfotype->valueRank = -1;
    buildinfotype->dataType = UA_NODEID_NUMERIC(0, UA_NS0ID_BUILDINFO);
    addNodeInternalWithType(server, (UA_Node*)buildinfotype,
                            UA_NODEID_NUMERIC(0, UA_NS0ID_BASEDATAVARIABLETYPE),
                            nodeIdHasSubType, UA_NODEID_NUMERIC(0, UA_NS0ID_BASEDATAVARIABLETYPE));

    UA_VariableTypeNode *serverstatustype =
        createVariableTypeNode(server, "ServerStatusType", UA_NS0ID_SERVERSTATUSTYPE, false);
    serverstatustype->valueRank = -1;
    serverstatustype->dataType = UA_NODEID_NUMERIC(0, UA_NS0ID_SERVERSTATUSDATATYPE);
    addNodeInternalWithType(server, (UA_Node*)serverstatustype,
                            UA_NODEID_NUMERIC(0, UA_NS0ID_BASEDATAVARIABLETYPE),
                            nodeIdHasSubType, UA_NODEID_NUMERIC(0, UA_NS0ID_BASEDATAVARIABLETYPE));

    /**********************/
    /* Basic Object Types */
    /**********************/

    UA_ObjectTypeNode *baseobjtype = UA_NodeStore_newObjectTypeNode();
    copyNames((UA_Node*)baseobjtype, "BaseObjectType");
    baseobjtype->nodeId.identifier.numeric = UA_NS0ID_BASEOBJECTTYPE;
    UA_RCU_LOCK();
    UA_NodeStore_insert(server->nodestore, (UA_Node*)baseobjtype);
    UA_RCU_UNLOCK();

    addObjectTypeNode(server, "FolderType", UA_NS0ID_FOLDERTYPE,
                      UA_NS0ID_BASEOBJECTTYPE, UA_NS0ID_HASSUBTYPE);
    addObjectTypeNode(server, "ServerType", UA_NS0ID_SERVERTYPE,
                      UA_NS0ID_BASEOBJECTTYPE, UA_NS0ID_HASSUBTYPE);
    addObjectTypeNode(server, "ServerDiagnosticsType", UA_NS0ID_SERVERDIAGNOSTICSTYPE,
                      UA_NS0ID_BASEOBJECTTYPE, UA_NS0ID_HASSUBTYPE);
    addObjectTypeNode(server, "ServerCapatilitiesType", UA_NS0ID_SERVERCAPABILITIESTYPE,
                      UA_NS0ID_BASEOBJECTTYPE, UA_NS0ID_HASSUBTYPE);

    /******************/
    /* Root and below */
    /******************/
    const UA_NodeId nodeIdFolderType = UA_NODEID_NUMERIC(0, UA_NS0ID_FOLDERTYPE);
    const UA_NodeId nodeIdHasTypeDefinition = UA_NODEID_NUMERIC(0, UA_NS0ID_HASTYPEDEFINITION);
    UA_ObjectNode *root = UA_NodeStore_newObjectNode();
    copyNames((UA_Node*)root, "Root");
    root->nodeId.identifier.numeric = UA_NS0ID_ROOTFOLDER;
    UA_RCU_LOCK();
    UA_NodeStore_insert(server->nodestore, (UA_Node*)root);
    UA_RCU_UNLOCK();
    addReferenceInternal(server, UA_NODEID_NUMERIC(0, UA_NS0ID_ROOTFOLDER), nodeIdHasTypeDefinition,
                         UA_EXPANDEDNODEID_NUMERIC(0, UA_NS0ID_FOLDERTYPE), true);

    UA_ObjectNode *objects = UA_NodeStore_newObjectNode();
    copyNames((UA_Node*)objects, "Objects");
    objects->nodeId.identifier.numeric = UA_NS0ID_OBJECTSFOLDER;
    addNodeInternalWithType(server, (UA_Node*)objects, UA_NODEID_NUMERIC(0, UA_NS0ID_ROOTFOLDER),
                            nodeIdOrganizes, nodeIdFolderType);

    UA_ObjectNode *types = UA_NodeStore_newObjectNode();
    copyNames((UA_Node*)types, "Types");
    types->nodeId.identifier.numeric = UA_NS0ID_TYPESFOLDER;
    addNodeInternalWithType(server, (UA_Node*)types, UA_NODEID_NUMERIC(0, UA_NS0ID_ROOTFOLDER),
                            nodeIdOrganizes, nodeIdFolderType);

    UA_ObjectNode *referencetypes = UA_NodeStore_newObjectNode();
    copyNames((UA_Node*)referencetypes, "ReferenceTypes");
    referencetypes->nodeId.identifier.numeric = UA_NS0ID_REFERENCETYPESFOLDER;
    addNodeInternalWithType(server, (UA_Node*)referencetypes, UA_NODEID_NUMERIC(0, UA_NS0ID_TYPESFOLDER),
                            nodeIdOrganizes, nodeIdFolderType);
    addReferenceInternal(server, UA_NODEID_NUMERIC(0, UA_NS0ID_REFERENCETYPESFOLDER), nodeIdOrganizes,
                         UA_EXPANDEDNODEID_NUMERIC(0, UA_NS0ID_REFERENCES), true);

    UA_ObjectNode *datatypes = UA_NodeStore_newObjectNode();
    copyNames((UA_Node*)datatypes, "DataTypes");
    datatypes->nodeId.identifier.numeric = UA_NS0ID_DATATYPESFOLDER;
    addNodeInternalWithType(server, (UA_Node*)datatypes, UA_NODEID_NUMERIC(0, UA_NS0ID_TYPESFOLDER),
                            nodeIdOrganizes, nodeIdFolderType);
    addReferenceInternal(server, UA_NODEID_NUMERIC(0, UA_NS0ID_DATATYPESFOLDER), nodeIdOrganizes,
                         UA_EXPANDEDNODEID_NUMERIC(0, UA_NS0ID_BASEDATATYPE), true);

    UA_ObjectNode *variabletypes = UA_NodeStore_newObjectNode();
    copyNames((UA_Node*)variabletypes, "VariableTypes");
    variabletypes->nodeId.identifier.numeric = UA_NS0ID_VARIABLETYPESFOLDER;
    addNodeInternalWithType(server, (UA_Node*)variabletypes, UA_NODEID_NUMERIC(0, UA_NS0ID_TYPESFOLDER),
                            nodeIdOrganizes, nodeIdFolderType);
    addReferenceInternal(server, UA_NODEID_NUMERIC(0, UA_NS0ID_VARIABLETYPESFOLDER), nodeIdOrganizes,
                         UA_EXPANDEDNODEID_NUMERIC(0, UA_NS0ID_BASEVARIABLETYPE), true);

    UA_ObjectNode *objecttypes = UA_NodeStore_newObjectNode();
    copyNames((UA_Node*)objecttypes, "ObjectTypes");
    objecttypes->nodeId.identifier.numeric = UA_NS0ID_OBJECTTYPESFOLDER;
    addNodeInternalWithType(server, (UA_Node*)objecttypes, UA_NODEID_NUMERIC(0, UA_NS0ID_TYPESFOLDER),
                            nodeIdOrganizes, nodeIdFolderType);
    addReferenceInternal(server, UA_NODEID_NUMERIC(0, UA_NS0ID_OBJECTTYPESFOLDER), nodeIdOrganizes,
                         UA_EXPANDEDNODEID_NUMERIC(0, UA_NS0ID_BASEOBJECTTYPE), true);

    UA_ObjectNode *eventtypes = UA_NodeStore_newObjectNode();
    copyNames((UA_Node*)eventtypes, "EventTypes");
    eventtypes->nodeId.identifier.numeric = UA_NS0ID_EVENTTYPESFOLDER;
    addNodeInternalWithType(server, (UA_Node*)eventtypes, UA_NODEID_NUMERIC(0, UA_NS0ID_TYPESFOLDER),
                            nodeIdOrganizes, nodeIdFolderType);

    UA_ObjectNode *views = UA_NodeStore_newObjectNode();
    copyNames((UA_Node*)views, "Views");
    views->nodeId.identifier.numeric = UA_NS0ID_VIEWSFOLDER;
    addNodeInternalWithType(server, (UA_Node*)views, UA_NODEID_NUMERIC(0, UA_NS0ID_ROOTFOLDER),
                            nodeIdOrganizes, nodeIdFolderType);

#else
    /* load the generated namespace externally */
    ua_namespaceinit_generated(server);
#endif

    /*********************/
    /* The Server Object */
    /*********************/
    
    /* Create our own server object */ 
    UA_ObjectNode *servernode = UA_NodeStore_newObjectNode();
    copyNames((UA_Node*)servernode, "Server");
    servernode->nodeId.identifier.numeric = UA_NS0ID_SERVER;
    addNodeInternalWithType(server, (UA_Node*)servernode, UA_NODEID_NUMERIC(0, UA_NS0ID_OBJECTSFOLDER),
                            nodeIdOrganizes, UA_NODEID_NUMERIC(0, UA_NS0ID_SERVERTYPE));
    
    // If we are in an UA conformant namespace, the above function just created a full ServerType object.
    // Before readding every variable, delete whatever got instantiated.
    // here we can't reuse servernode->nodeId because it may be deleted in addNodeInternalWithType if the node could not be added
    UA_NodeId serverNodeId = UA_NODEID_NUMERIC(0, UA_NS0ID_SERVER);
    deleteInstanceChildren(server, &serverNodeId);
    
    UA_VariableNode *namespaceArray = UA_NodeStore_newVariableNode();
    copyNames((UA_Node*)namespaceArray, "NamespaceArray");
    namespaceArray->nodeId.identifier.numeric = UA_NS0ID_SERVER_NAMESPACEARRAY;
    namespaceArray->valueSource = UA_VALUESOURCE_DATASOURCE;
    namespaceArray->value.dataSource.handle = server;
    namespaceArray->value.dataSource.read = readNamespaces;
    namespaceArray->value.dataSource.write = writeNamespaces;
    namespaceArray->dataType = UA_TYPES[UA_TYPES_STRING].typeId;
    namespaceArray->valueRank = 1;
    namespaceArray->minimumSamplingInterval = 1.0;
    namespaceArray->accessLevel = UA_ACCESSLEVELMASK_READ | UA_ACCESSLEVELMASK_WRITE;
    addNodeInternalWithType(server, (UA_Node*)namespaceArray, UA_NODEID_NUMERIC(0, UA_NS0ID_SERVER),
                            nodeIdHasProperty, UA_NODEID_NUMERIC(0, UA_NS0ID_PROPERTYTYPE));

    UA_VariableNode *serverArray = UA_NodeStore_newVariableNode();
    copyNames((UA_Node*)serverArray, "ServerArray");
    serverArray->nodeId.identifier.numeric = UA_NS0ID_SERVER_SERVERARRAY;
    UA_Variant_setArrayCopy(&serverArray->value.data.value.value,
                            &server->config.applicationDescription.applicationUri, 1,
                            &UA_TYPES[UA_TYPES_STRING]);
    serverArray->value.data.value.hasValue = true;
    serverArray->valueRank = 1;
    serverArray->minimumSamplingInterval = 1.0;
    addNodeInternalWithType(server, (UA_Node*)serverArray, UA_NODEID_NUMERIC(0, UA_NS0ID_SERVER),
                            nodeIdHasProperty, UA_NODEID_NUMERIC(0, UA_NS0ID_PROPERTYTYPE));

    UA_ObjectNode *servercapablities = UA_NodeStore_newObjectNode();
    copyNames((UA_Node*)servercapablities, "ServerCapabilities");
    servercapablities->nodeId.identifier.numeric = UA_NS0ID_SERVER_SERVERCAPABILITIES;
    addNodeInternalWithType(server, (UA_Node*)servercapablities, UA_NODEID_NUMERIC(0, UA_NS0ID_SERVER),
                            nodeIdHasComponent,
                            UA_NODEID_NUMERIC(0, UA_NS0ID_SERVERCAPABILITIESTYPE));
    UA_NodeId ServerCapabilitiesNodeId = UA_NODEID_NUMERIC(0, UA_NS0ID_SERVER_SERVERCAPABILITIES);
    deleteInstanceChildren(server, &ServerCapabilitiesNodeId);
    
    UA_VariableNode *localeIdArray = UA_NodeStore_newVariableNode();
    copyNames((UA_Node*)localeIdArray, "LocaleIdArray");
    localeIdArray->nodeId.identifier.numeric = UA_NS0ID_SERVER_SERVERCAPABILITIES_LOCALEIDARRAY;
    UA_String enLocale = UA_STRING("en");
    UA_Variant_setArrayCopy(&localeIdArray->value.data.value.value,
                            &enLocale, 1, &UA_TYPES[UA_TYPES_STRING]);
    localeIdArray->value.data.value.hasValue = true;
    localeIdArray->valueRank = 1;
    localeIdArray->minimumSamplingInterval = 1.0;
    addNodeInternalWithType(server, (UA_Node*)localeIdArray,
                            UA_NODEID_NUMERIC(0, UA_NS0ID_SERVER_SERVERCAPABILITIES),
                            nodeIdHasProperty, UA_NODEID_NUMERIC(0, UA_NS0ID_PROPERTYTYPE));

    UA_VariableNode *maxBrowseContinuationPoints = UA_NodeStore_newVariableNode();
    copyNames((UA_Node*)maxBrowseContinuationPoints, "MaxBrowseContinuationPoints");
    maxBrowseContinuationPoints->nodeId.identifier.numeric =
        UA_NS0ID_SERVER_SERVERCAPABILITIES_MAXBROWSECONTINUATIONPOINTS;
    UA_Variant_setScalar(&maxBrowseContinuationPoints->value.data.value.value,
                         UA_UInt16_new(), &UA_TYPES[UA_TYPES_UINT16]);
    maxBrowseContinuationPoints->value.data.value.hasValue = true;
    addNodeInternalWithType(server, (UA_Node*)maxBrowseContinuationPoints,
                            UA_NODEID_NUMERIC(0, UA_NS0ID_SERVER_SERVERCAPABILITIES),
                            nodeIdHasProperty, UA_NODEID_NUMERIC(0, UA_NS0ID_PROPERTYTYPE));

    /** ServerProfileArray **/
#define MAX_PROFILEARRAY 16 //a *magic* limit to the number of supported profiles
#define ADDPROFILEARRAY(x) profileArray[profileArraySize++] = UA_STRING_ALLOC(x)
    UA_String profileArray[MAX_PROFILEARRAY];
    UA_UInt16 profileArraySize = 0;
    ADDPROFILEARRAY("http://opcfoundation.org/UA-Profile/Server/NanoEmbeddedDevice");

#ifdef UA_ENABLE_SERVICESET_NODEMANAGEMENT
    ADDPROFILEARRAY("http://opcfoundation.org/UA-Profile/Server/NodeManagement");
#endif
#ifdef UA_ENABLE_SERVICESET_METHOD
    ADDPROFILEARRAY("http://opcfoundation.org/UA-Profile/Server/Methods");
#endif
#ifdef UA_ENABLE_SUBSCRIPTIONS
    ADDPROFILEARRAY("http://opcfoundation.org/UA-Profile/Server/EmbeddedDataChangeSubscription");
#endif

    UA_VariableNode *serverProfileArray = UA_NodeStore_newVariableNode();
    copyNames((UA_Node*)serverProfileArray, "ServerProfileArray");
    serverProfileArray->nodeId.identifier.numeric = UA_NS0ID_SERVER_SERVERCAPABILITIES_SERVERPROFILEARRAY;
    UA_Variant_setArray(&serverProfileArray->value.data.value.value,
                        UA_Array_new(profileArraySize, &UA_TYPES[UA_TYPES_STRING]),
                        profileArraySize, &UA_TYPES[UA_TYPES_STRING]);
    for(UA_UInt16 i=0;i<profileArraySize;++i)
        ((UA_String *)serverProfileArray->value.data.value.value.data)[i] = profileArray[i];
    serverProfileArray->value.data.value.hasValue = true;
    serverProfileArray->valueRank = 1;
    serverProfileArray->minimumSamplingInterval = 1.0;
    addNodeInternalWithType(server, (UA_Node*)serverProfileArray,
                            UA_NODEID_NUMERIC(0, UA_NS0ID_SERVER_SERVERCAPABILITIES),
                            nodeIdHasProperty, UA_NODEID_NUMERIC(0, UA_NS0ID_PROPERTYTYPE));

    UA_VariableNode *softwareCertificates = UA_NodeStore_newVariableNode();
    copyNames((UA_Node*)softwareCertificates, "SoftwareCertificates");
    softwareCertificates->nodeId.identifier.numeric = UA_NS0ID_SERVER_SERVERCAPABILITIES_SOFTWARECERTIFICATES;
    softwareCertificates->dataType = UA_TYPES[UA_TYPES_SIGNEDSOFTWARECERTIFICATE].typeId;
    addNodeInternalWithType(server, (UA_Node*)softwareCertificates,
                            UA_NODEID_NUMERIC(0, UA_NS0ID_SERVER_SERVERCAPABILITIES),
                            nodeIdHasProperty, UA_NODEID_NUMERIC(0, UA_NS0ID_PROPERTYTYPE));

    UA_VariableNode *maxQueryContinuationPoints = UA_NodeStore_newVariableNode();
    copyNames((UA_Node*)maxQueryContinuationPoints, "MaxQueryContinuationPoints");
    maxQueryContinuationPoints->nodeId.identifier.numeric = UA_NS0ID_SERVER_SERVERCAPABILITIES_MAXQUERYCONTINUATIONPOINTS;
    UA_Variant_setScalar(&maxQueryContinuationPoints->value.data.value.value,
                         UA_UInt16_new(), &UA_TYPES[UA_TYPES_UINT16]);
    maxQueryContinuationPoints->value.data.value.hasValue = true;
    addNodeInternalWithType(server, (UA_Node*)maxQueryContinuationPoints,
                            UA_NODEID_NUMERIC(0, UA_NS0ID_SERVER_SERVERCAPABILITIES),
                            nodeIdHasProperty, UA_NODEID_NUMERIC(0, UA_NS0ID_PROPERTYTYPE));

    UA_VariableNode *maxHistoryContinuationPoints = UA_NodeStore_newVariableNode();
    copyNames((UA_Node*)maxHistoryContinuationPoints, "MaxHistoryContinuationPoints");
    maxHistoryContinuationPoints->nodeId.identifier.numeric = UA_NS0ID_SERVER_SERVERCAPABILITIES_MAXHISTORYCONTINUATIONPOINTS;
    UA_Variant_setScalar(&maxHistoryContinuationPoints->value.data.value.value,
                         UA_UInt16_new(), &UA_TYPES[UA_TYPES_UINT16]);
    maxHistoryContinuationPoints->value.data.value.hasValue = true;
    addNodeInternalWithType(server, (UA_Node*)maxHistoryContinuationPoints,
                            UA_NODEID_NUMERIC(0, UA_NS0ID_SERVER_SERVERCAPABILITIES),
                            nodeIdHasProperty, UA_NODEID_NUMERIC(0, UA_NS0ID_PROPERTYTYPE));

    UA_VariableNode *minSupportedSampleRate = UA_NodeStore_newVariableNode();
    copyNames((UA_Node*)minSupportedSampleRate, "MinSupportedSampleRate");
    minSupportedSampleRate->nodeId.identifier.numeric = UA_NS0ID_SERVER_SERVERCAPABILITIES_MINSUPPORTEDSAMPLERATE;
    UA_Variant_setScalar(&minSupportedSampleRate->value.data.value.value,
                         UA_Double_new(), &UA_TYPES[UA_TYPES_DOUBLE]);
    minSupportedSampleRate->value.data.value.hasValue = true;
    addNodeInternalWithType(server, (UA_Node*)minSupportedSampleRate,
                            UA_NODEID_NUMERIC(0, UA_NS0ID_SERVER_SERVERCAPABILITIES),
                            nodeIdHasProperty, UA_NODEID_NUMERIC(0, UA_NS0ID_PROPERTYTYPE));

    UA_ObjectNode *modellingRules = UA_NodeStore_newObjectNode();
    copyNames((UA_Node*)modellingRules, "ModellingRules");
    modellingRules->nodeId.identifier.numeric = UA_NS0ID_SERVER_SERVERCAPABILITIES_MODELLINGRULES;
    addNodeInternalWithType(server, (UA_Node*)modellingRules,
                            UA_NODEID_NUMERIC(0, UA_NS0ID_SERVER_SERVERCAPABILITIES), nodeIdHasProperty,
                            UA_NODEID_NUMERIC(0, UA_NS0ID_FOLDERTYPE));

    UA_ObjectNode *aggregateFunctions = UA_NodeStore_newObjectNode();
    copyNames((UA_Node*)aggregateFunctions, "AggregateFunctions");
    aggregateFunctions->nodeId.identifier.numeric = UA_NS0ID_SERVER_SERVERCAPABILITIES_AGGREGATEFUNCTIONS;
    addNodeInternalWithType(server, (UA_Node*)aggregateFunctions,
                            UA_NODEID_NUMERIC(0, UA_NS0ID_SERVER_SERVERCAPABILITIES),
                            nodeIdHasProperty, UA_NODEID_NUMERIC(0, UA_NS0ID_FOLDERTYPE));

    UA_ObjectNode *serverdiagnostics = UA_NodeStore_newObjectNode();
    copyNames((UA_Node*)serverdiagnostics, "ServerDiagnostics");
    serverdiagnostics->nodeId.identifier.numeric = UA_NS0ID_SERVER_SERVERDIAGNOSTICS;
    addNodeInternalWithType(server, (UA_Node*)serverdiagnostics,
                            UA_NODEID_NUMERIC(0, UA_NS0ID_SERVER),
                            nodeIdHasComponent, UA_NODEID_NUMERIC(0, UA_NS0ID_SERVERDIAGNOSTICSTYPE));
    UA_NodeId ServerDiagnosticsNodeId = UA_NODEID_NUMERIC(0, UA_NS0ID_SERVER_SERVERDIAGNOSTICS);
    deleteInstanceChildren(server, &ServerDiagnosticsNodeId);
    
    UA_VariableNode *enabledFlag = UA_NodeStore_newVariableNode();
    copyNames((UA_Node*)enabledFlag, "EnabledFlag");
    enabledFlag->nodeId.identifier.numeric = UA_NS0ID_SERVER_SERVERDIAGNOSTICS_ENABLEDFLAG;
    UA_Variant_setScalar(&enabledFlag->value.data.value.value, UA_Boolean_new(),
                         &UA_TYPES[UA_TYPES_BOOLEAN]);
    enabledFlag->value.data.value.hasValue = true;
    enabledFlag->valueRank = 1;
    enabledFlag->minimumSamplingInterval = 1.0;
    addNodeInternalWithType(server, (UA_Node*)enabledFlag,
                            UA_NODEID_NUMERIC(0, UA_NS0ID_SERVER_SERVERDIAGNOSTICS),
                            nodeIdHasProperty, UA_NODEID_NUMERIC(0, UA_NS0ID_PROPERTYTYPE));

    UA_VariableNode *serverstatus = UA_NodeStore_newVariableNode();
    copyNames((UA_Node*)serverstatus, "ServerStatus");
    serverstatus->nodeId = UA_NODEID_NUMERIC(0, UA_NS0ID_SERVER_SERVERSTATUS);
    serverstatus->valueSource = UA_VALUESOURCE_DATASOURCE;
    serverstatus->value.dataSource.handle = server;
    serverstatus->value.dataSource.read = readStatus;
    serverstatus->value.dataSource.write = NULL;
    addNodeInternalWithType(server, (UA_Node*)serverstatus, UA_NODEID_NUMERIC(0, UA_NS0ID_SERVER),
                            nodeIdHasComponent, UA_NODEID_NUMERIC(0, UA_NS0ID_BASEDATAVARIABLETYPE));

    UA_VariableNode *starttime = UA_NodeStore_newVariableNode();
    copyNames((UA_Node*)starttime, "StartTime");
    starttime->nodeId = UA_NODEID_NUMERIC(0, UA_NS0ID_SERVER_SERVERSTATUS_STARTTIME);
    UA_Variant_setScalarCopy(&starttime->value.data.value.value,
                             &server->startTime, &UA_TYPES[UA_TYPES_DATETIME]);
    starttime->value.data.value.hasValue = true;
    addNodeInternalWithType(server, (UA_Node*)starttime,
                            UA_NODEID_NUMERIC(0, UA_NS0ID_SERVER_SERVERSTATUS),
                            nodeIdHasComponent, UA_NODEID_NUMERIC(0, UA_NS0ID_BASEDATAVARIABLETYPE));

    UA_VariableNode *currenttime = UA_NodeStore_newVariableNode();
    copyNames((UA_Node*)currenttime, "CurrentTime");
    currenttime->nodeId = UA_NODEID_NUMERIC(0, UA_NS0ID_SERVER_SERVERSTATUS_CURRENTTIME);
    currenttime->valueSource = UA_VALUESOURCE_DATASOURCE;
    currenttime->value.dataSource.handle = NULL;
    currenttime->value.dataSource.read = readCurrentTime;
    currenttime->value.dataSource.write = NULL;
    addNodeInternalWithType(server, (UA_Node*)currenttime,
                            UA_NODEID_NUMERIC(0, UA_NS0ID_SERVER_SERVERSTATUS),
                            nodeIdHasComponent, UA_NODEID_NUMERIC(0, UA_NS0ID_BASEDATAVARIABLETYPE));

    UA_VariableNode *state = UA_NodeStore_newVariableNode();
    copyNames((UA_Node*)state, "State");
    state->nodeId.identifier.numeric = UA_NS0ID_SERVER_SERVERSTATUS_STATE;
    UA_Variant_setScalar(&state->value.data.value.value, UA_ServerState_new(),
                         &UA_TYPES[UA_TYPES_SERVERSTATE]);
    state->value.data.value.hasValue = true;
    state->minimumSamplingInterval = 500.0f;
    addNodeInternalWithType(server, (UA_Node*)state, UA_NODEID_NUMERIC(0, UA_NS0ID_SERVER_SERVERSTATUS),
                            nodeIdHasComponent, UA_NODEID_NUMERIC(0, UA_NS0ID_BASEDATAVARIABLETYPE));

    UA_VariableNode *buildinfo = UA_NodeStore_newVariableNode();
    copyNames((UA_Node*)buildinfo, "BuildInfo");
    buildinfo->nodeId = UA_NODEID_NUMERIC(0, UA_NS0ID_SERVER_SERVERSTATUS_BUILDINFO);
    UA_Variant_setScalarCopy(&buildinfo->value.data.value.value,
                             &server->config.buildInfo, &UA_TYPES[UA_TYPES_BUILDINFO]);
    buildinfo->value.data.value.hasValue = true;
    addNodeInternalWithType(server, (UA_Node*)buildinfo,
                            UA_NODEID_NUMERIC(0, UA_NS0ID_SERVER_SERVERSTATUS),
                            nodeIdHasComponent, UA_NODEID_NUMERIC(0, UA_NS0ID_BUILDINFOTYPE));

    UA_VariableNode *producturi = UA_NodeStore_newVariableNode();
    copyNames((UA_Node*)producturi, "ProductUri");
    producturi->nodeId = UA_NODEID_NUMERIC(0, UA_NS0ID_SERVER_SERVERSTATUS_BUILDINFO_PRODUCTURI);
    UA_Variant_setScalarCopy(&producturi->value.data.value.value, &server->config.buildInfo.productUri,
                             &UA_TYPES[UA_TYPES_STRING]);
    producturi->value.data.value.hasValue = true;
    addNodeInternalWithType(server, (UA_Node*)producturi,
                            UA_NODEID_NUMERIC(0, UA_NS0ID_SERVER_SERVERSTATUS_BUILDINFO),
                            nodeIdHasComponent, UA_NODEID_NUMERIC(0, UA_NS0ID_BASEDATAVARIABLETYPE));

    UA_VariableNode *manufacturername = UA_NodeStore_newVariableNode();
    copyNames((UA_Node*)manufacturername, "ManufacturerName");
    manufacturername->nodeId = UA_NODEID_NUMERIC(0, UA_NS0ID_SERVER_SERVERSTATUS_BUILDINFO_MANUFACTURERNAME);
    UA_Variant_setScalarCopy(&manufacturername->value.data.value.value,
                             &server->config.buildInfo.manufacturerName,
                             &UA_TYPES[UA_TYPES_STRING]);
    manufacturername->value.data.value.hasValue = true;
    addNodeInternalWithType(server, (UA_Node*)manufacturername,
                            UA_NODEID_NUMERIC(0, UA_NS0ID_SERVER_SERVERSTATUS_BUILDINFO),
                            nodeIdHasComponent, UA_NODEID_NUMERIC(0, UA_NS0ID_BASEDATAVARIABLETYPE));

    UA_VariableNode *productname = UA_NodeStore_newVariableNode();
    copyNames((UA_Node*)productname, "ProductName");
    productname->nodeId = UA_NODEID_NUMERIC(0, UA_NS0ID_SERVER_SERVERSTATUS_BUILDINFO_PRODUCTNAME);
    UA_Variant_setScalarCopy(&productname->value.data.value.value, &server->config.buildInfo.productName,
                             &UA_TYPES[UA_TYPES_STRING]);
    productname->value.data.value.hasValue = true;
    addNodeInternalWithType(server, (UA_Node*)productname,
                            UA_NODEID_NUMERIC(0, UA_NS0ID_SERVER_SERVERSTATUS_BUILDINFO),
                            nodeIdHasComponent, UA_NODEID_NUMERIC(0, UA_NS0ID_BASEDATAVARIABLETYPE));

    UA_VariableNode *softwareversion = UA_NodeStore_newVariableNode();
    copyNames((UA_Node*)softwareversion, "SoftwareVersion");
    softwareversion->nodeId = UA_NODEID_NUMERIC(0, UA_NS0ID_SERVER_SERVERSTATUS_BUILDINFO_SOFTWAREVERSION);
    UA_Variant_setScalarCopy(&softwareversion->value.data.value.value,
                             &server->config.buildInfo.softwareVersion, &UA_TYPES[UA_TYPES_STRING]);
    softwareversion->value.data.value.hasValue = true;
    addNodeInternalWithType(server, (UA_Node*)softwareversion,
                            UA_NODEID_NUMERIC(0, UA_NS0ID_SERVER_SERVERSTATUS_BUILDINFO),
                            nodeIdHasComponent, UA_NODEID_NUMERIC(0, UA_NS0ID_BASEDATAVARIABLETYPE));

    UA_VariableNode *buildnumber = UA_NodeStore_newVariableNode();
    copyNames((UA_Node*)buildnumber, "BuildNumber");
    buildnumber->nodeId = UA_NODEID_NUMERIC(0, UA_NS0ID_SERVER_SERVERSTATUS_BUILDINFO_BUILDNUMBER);
    UA_Variant_setScalarCopy(&buildnumber->value.data.value.value, &server->config.buildInfo.buildNumber,
                             &UA_TYPES[UA_TYPES_STRING]);
    buildnumber->value.data.value.hasValue = true;
    addNodeInternalWithType(server, (UA_Node*)buildnumber,
                            UA_NODEID_NUMERIC(0, UA_NS0ID_SERVER_SERVERSTATUS_BUILDINFO),
                            nodeIdHasComponent, UA_NODEID_NUMERIC(0, UA_NS0ID_BASEDATAVARIABLETYPE));

    UA_VariableNode *builddate = UA_NodeStore_newVariableNode();
    copyNames((UA_Node*)builddate, "BuildDate");
    builddate->nodeId = UA_NODEID_NUMERIC(0, UA_NS0ID_SERVER_SERVERSTATUS_BUILDINFO_BUILDDATE);
    UA_Variant_setScalarCopy(&builddate->value.data.value.value, &server->config.buildInfo.buildDate,
                             &UA_TYPES[UA_TYPES_DATETIME]);
    builddate->value.data.value.hasValue = true;
    addNodeInternalWithType(server, (UA_Node*)builddate,
                            UA_NODEID_NUMERIC(0, UA_NS0ID_SERVER_SERVERSTATUS_BUILDINFO),
                            nodeIdHasComponent, UA_NODEID_NUMERIC(0, UA_NS0ID_BASEDATAVARIABLETYPE));

    UA_VariableNode *secondstillshutdown = UA_NodeStore_newVariableNode();
    copyNames((UA_Node*)secondstillshutdown, "SecondsTillShutdown");
    secondstillshutdown->nodeId = UA_NODEID_NUMERIC(0, UA_NS0ID_SERVER_SERVERSTATUS_SECONDSTILLSHUTDOWN);
    UA_Variant_setScalar(&secondstillshutdown->value.data.value.value, UA_UInt32_new(),
                         &UA_TYPES[UA_TYPES_UINT32]);
    secondstillshutdown->value.data.value.hasValue = true;
    addNodeInternalWithType(server, (UA_Node*)secondstillshutdown,
                            UA_NODEID_NUMERIC(0, UA_NS0ID_SERVER_SERVERSTATUS),
                            nodeIdHasComponent, UA_NODEID_NUMERIC(0, UA_NS0ID_BASEDATAVARIABLETYPE));

    UA_VariableNode *shutdownreason = UA_NodeStore_newVariableNode();
    copyNames((UA_Node*)shutdownreason, "ShutdownReason");
    shutdownreason->nodeId = UA_NODEID_NUMERIC(0, UA_NS0ID_SERVER_SERVERSTATUS_SHUTDOWNREASON);
    UA_Variant_setScalar(&shutdownreason->value.data.value.value, UA_LocalizedText_new(),
                         &UA_TYPES[UA_TYPES_LOCALIZEDTEXT]);
    shutdownreason->value.data.value.hasValue = true;
    addNodeInternalWithType(server, (UA_Node*)shutdownreason,
                            UA_NODEID_NUMERIC(0, UA_NS0ID_SERVER_SERVERSTATUS),
                            nodeIdHasComponent, UA_NODEID_NUMERIC(0, UA_NS0ID_BASEDATAVARIABLETYPE));

    UA_VariableNode *servicelevel = UA_NodeStore_newVariableNode();
    copyNames((UA_Node*)servicelevel, "ServiceLevel");
    servicelevel->nodeId = UA_NODEID_NUMERIC(0, UA_NS0ID_SERVER_SERVICELEVEL);
    servicelevel->valueSource = UA_VALUESOURCE_DATASOURCE;
    servicelevel->value.dataSource.handle = server;
    servicelevel->value.dataSource.read = readServiceLevel;
    servicelevel->value.dataSource.write = NULL;
    addNodeInternalWithType(server, (UA_Node*)servicelevel,
                            UA_NODEID_NUMERIC(0, UA_NS0ID_SERVER), nodeIdHasComponent,
                            UA_NODEID_NUMERIC(0, UA_NS0ID_PROPERTYTYPE));

    UA_VariableNode *auditing = UA_NodeStore_newVariableNode();
    copyNames((UA_Node*)auditing, "Auditing");
    auditing->nodeId = UA_NODEID_NUMERIC(0, UA_NS0ID_SERVER_AUDITING);
    auditing->valueSource = UA_VALUESOURCE_DATASOURCE;
    auditing->value.dataSource.handle = server;
    auditing->value.dataSource.read = readAuditing;
    auditing->value.dataSource.write = NULL;
    addNodeInternalWithType(server, (UA_Node*)auditing,
                            UA_NODEID_NUMERIC(0, UA_NS0ID_SERVER), nodeIdHasComponent,
                            UA_NODEID_NUMERIC(0, UA_NS0ID_PROPERTYTYPE));

    UA_ObjectNode *vendorServerInfo = UA_NodeStore_newObjectNode();
    copyNames((UA_Node*)vendorServerInfo, "VendorServerInfo");
    vendorServerInfo->nodeId.identifier.numeric = UA_NS0ID_SERVER_VENDORSERVERINFO;
    addNodeInternalWithType(server, (UA_Node*)vendorServerInfo,
                            UA_NODEID_NUMERIC(0, UA_NS0ID_SERVER), nodeIdHasProperty,
                            UA_NODEID_NUMERIC(0, UA_NS0ID_BASEOBJECTTYPE));
    /*
    addReferenceInternal(server, UA_NODEID_NUMERIC(0, UA_NS0ID_SERVER_VENDORSERVERINFO),
                         nodeIdHasTypeDefinition, UA_EXPANDEDNODEID_NUMERIC(0, UA_NS0ID_VENDORSERVERINFOTYPE), true);
    */


    UA_ObjectNode *serverRedundancy = UA_NodeStore_newObjectNode();
    copyNames((UA_Node*)serverRedundancy, "ServerRedundancy");
    serverRedundancy->nodeId.identifier.numeric = UA_NS0ID_SERVER_SERVERREDUNDANCY;
    addNodeInternalWithType(server, (UA_Node*)serverRedundancy,
                            UA_NODEID_NUMERIC(0, UA_NS0ID_SERVER), nodeIdHasProperty,
                            UA_NODEID_NUMERIC(0, UA_NS0ID_BASEOBJECTTYPE));
    /*
    addReferenceInternal(server, UA_NODEID_NUMERIC(0, UA_NS0ID_SERVER_SERVERREDUNDANCY),
                         nodeIdHasTypeDefinition, UA_EXPANDEDNODEID_NUMERIC(0, UA_NS0ID_SERVERREDUNDANCYTYPE), true);
    */

    UA_VariableNode *redundancySupport = UA_NodeStore_newVariableNode();
    copyNames((UA_Node*)redundancySupport, "RedundancySupport");
    redundancySupport->nodeId = UA_NODEID_NUMERIC(0, UA_NS0ID_SERVER_SERVERREDUNDANCY_REDUNDANCYSUPPORT);
    //FIXME: enum is needed for type letting it uninitialized for now
    UA_Variant_setScalar(&redundancySupport->value.data.value.value, UA_Int32_new(),
                         &UA_TYPES[UA_TYPES_INT32]);
    redundancySupport->value.data.value.hasValue = true;
    addNodeInternalWithType(server, (UA_Node*)redundancySupport,
                            UA_NODEID_NUMERIC(0, UA_NS0ID_SERVER_SERVERREDUNDANCY),
                            nodeIdHasProperty, UA_NODEID_NUMERIC(0, UA_NS0ID_PROPERTYTYPE));

#if defined(UA_ENABLE_METHODCALLS) && defined(UA_ENABLE_SUBSCRIPTIONS)
    UA_Argument inputArguments;
    UA_Argument_init(&inputArguments);
    inputArguments.dataType = UA_TYPES[UA_TYPES_UINT32].typeId;
    inputArguments.name = UA_STRING("SubscriptionId");
    inputArguments.valueRank = -1; /* scalar argument */

    UA_Argument outputArguments[2];
    UA_Argument_init(&outputArguments[0]);
    outputArguments[0].dataType = UA_TYPES[UA_TYPES_UINT32].typeId;
    outputArguments[0].name = UA_STRING("ServerHandles");
    outputArguments[0].valueRank = 1;

    UA_Argument_init(&outputArguments[1]);
    outputArguments[1].dataType = UA_TYPES[UA_TYPES_UINT32].typeId;
    outputArguments[1].name = UA_STRING("ClientHandles");
    outputArguments[1].valueRank = 1;

    UA_MethodAttributes addmethodattributes;
    UA_MethodAttributes_init(&addmethodattributes);
    addmethodattributes.displayName = UA_LOCALIZEDTEXT("", "GetMonitoredItems");
    addmethodattributes.executable = true;
    addmethodattributes.userExecutable = true;

    UA_Server_addMethodNode(server, UA_NODEID_NUMERIC(0, UA_NS0ID_SERVER_GETMONITOREDITEMS),
        UA_NODEID_NUMERIC(0, UA_NS0ID_SERVER),
        UA_NODEID_NUMERIC(0, UA_NS0ID_HASCOMPONENT),
        UA_QUALIFIEDNAME(0, "GetMonitoredItems"), addmethodattributes,
        GetMonitoredItems, /* callback of the method node */
        NULL, /* handle passed with the callback */
        1, &inputArguments, 2, outputArguments, NULL);
#endif

    return server;
}

#ifdef UA_ENABLE_DISCOVERY
static UA_StatusCode
register_server_with_discovery_server(UA_Server *server, const char* discoveryServerUrl,
                                      const UA_Boolean isUnregister,
                                      const char* semaphoreFilePath) {
    /* Create the client */
    UA_Client *client = UA_Client_new(UA_ClientConfig_standard);
<<<<<<< HEAD
    UA_StatusCode retval = UA_Client_connect(client, discoveryServerUrl != NULL ? discoveryServerUrl : "opc.tcp://localhost:4840");
=======
    UA_StatusCode retval = UA_Client_connect_no_session(client, discoveryServerUrl != NULL ? discoveryServerUrl : "opc.tcp://localhost:4840");
>>>>>>> a420af58
    if(retval != UA_STATUSCODE_GOOD) {
        UA_LOG_ERROR(server->config.logger, UA_LOGCATEGORY_CLIENT,
                     "Connecting to client failed with statuscode %s", UA_StatusCode_name(retval));
        UA_Client_delete(client);
        return retval;
    }

    /* Prepare the request. Do not cleanup the request after the service call,
     * as the members are stack-allocated or point into the server config. */
    UA_RegisterServer2Request request;
    UA_RegisterServer2Request_init(&request);
    request.requestHeader.timestamp = UA_DateTime_now();
    request.requestHeader.timeoutHint = 10000;

    request.server.isOnline = !isUnregister;
    request.server.serverUri = server->config.applicationDescription.applicationUri;
    request.server.productUri = server->config.applicationDescription.productUri;
    request.server.serverType = server->config.applicationDescription.applicationType;
    request.server.gatewayServerUri = server->config.applicationDescription.gatewayServerUri;

<<<<<<< HEAD
    if(semaphoreFilePath)
        request.server.semaphoreFilePath = UA_STRING((char*)(uintptr_t)semaphoreFilePath); /* dirty cast */
=======
    if(semaphoreFilePath) {
#ifdef UA_ENABLE_DISCOVERY_SEMAPHORE
        request.server.semaphoreFilePath = UA_STRING((char*)(uintptr_t)semaphoreFilePath); /* dirty cast */
#else
        UA_LOG_WARNING(server->config.logger, UA_LOGCATEGORY_CLIENT,
                       "Ignoring semaphore file path. open62541 not compiled with UA_ENABLE_DISCOVERY_SEMAPHORE=ON");
#endif
    }
>>>>>>> a420af58

    request.server.serverNames = &server->config.applicationDescription.applicationName;
    request.server.serverNamesSize = 1;

    /* Copy the discovery urls from the server config and the network layers*/
    size_t config_discurls = server->config.applicationDescription.discoveryUrlsSize;
    size_t nl_discurls = server->config.networkLayersSize;
    request.server.discoveryUrls = (UA_String*)UA_alloca(sizeof(UA_String) * (config_discurls + nl_discurls));
    request.server.discoveryUrlsSize = config_discurls + nl_discurls;

    for(size_t i = 0; i < config_discurls; ++i)
        request.server.discoveryUrls[i] = server->config.applicationDescription.discoveryUrls[i];

    /* TODO: Add nl only if discoveryUrl not already present */
    for(size_t i = 0; i < nl_discurls; ++i) {
        UA_ServerNetworkLayer *nl = &server->config.networkLayers[i];
        request.server.discoveryUrls[config_discurls + i] = nl->discoveryUrl;
    }

    UA_MdnsDiscoveryConfiguration mdnsConfig;
    UA_MdnsDiscoveryConfiguration_init(&mdnsConfig);

    request.discoveryConfigurationSize = 0;
    request.discoveryConfigurationSize = 1;
    request.discoveryConfiguration = UA_ExtensionObject_new();
    UA_ExtensionObject_init(&request.discoveryConfiguration[0]);
    request.discoveryConfiguration[0].encoding = UA_EXTENSIONOBJECT_DECODED_NODELETE;
    request.discoveryConfiguration[0].content.decoded.type = &UA_TYPES[UA_TYPES_MDNSDISCOVERYCONFIGURATION];
    request.discoveryConfiguration[0].content.decoded.data = &mdnsConfig;

    mdnsConfig.mdnsServerName = server->config.mdnsServerName;
    mdnsConfig.serverCapabilities = server->config.serverCapabilities;
    mdnsConfig.serverCapabilitiesSize = server->config.serverCapabilitiesSize;

    // First try with RegisterServer2, if that isn't implemented, use RegisterServer
    UA_RegisterServer2Response response;
    UA_RegisterServer2Response_init(&response);
    __UA_Client_Service(client, &request, &UA_TYPES[UA_TYPES_REGISTERSERVER2REQUEST],
                        &response, &UA_TYPES[UA_TYPES_REGISTERSERVER2RESPONSE]);

    UA_StatusCode serviceResult = response.responseHeader.serviceResult;
    UA_RegisterServer2Response_deleteMembers(&response);

    UA_ExtensionObject_delete(request.discoveryConfiguration);


    if (serviceResult == UA_STATUSCODE_BADNOTIMPLEMENTED || serviceResult == UA_STATUSCODE_BADSERVICEUNSUPPORTED) {
        // try RegisterServer
        UA_RegisterServerResponse response_fallback;
        UA_RegisterServerResponse_init(&response_fallback);

        // copy from RegisterServer2 request
        UA_RegisterServerRequest request_fallback;
        UA_RegisterServerRequest_init(&request_fallback);

        request_fallback.requestHeader = request.requestHeader;
        request_fallback.server = request.server;

        __UA_Client_Service(client, &request_fallback, &UA_TYPES[UA_TYPES_REGISTERSERVERREQUEST],
                            &response_fallback, &UA_TYPES[UA_TYPES_REGISTERSERVERRESPONSE]);

<<<<<<< HEAD
        UA_RegisterServerRequest_deleteMembers(&request_fallback);

=======
>>>>>>> a420af58
        if(response_fallback.responseHeader.serviceResult != UA_STATUSCODE_GOOD) {
            UA_LOG_ERROR(server->config.logger, UA_LOGCATEGORY_CLIENT,
                         "RegisterServer failed with statuscode %s", UA_StatusCode_name(response_fallback.responseHeader.serviceResult));
            serviceResult = response_fallback.responseHeader.serviceResult;
            UA_RegisterServerResponse_deleteMembers(&response_fallback);
            UA_Client_disconnect(client);
            UA_Client_delete(client);
            return serviceResult;
        }
    } else if(serviceResult != UA_STATUSCODE_GOOD) {
        UA_LOG_ERROR(server->config.logger, UA_LOGCATEGORY_CLIENT,
                     "RegisterServer2 failed with statuscode %s", UA_StatusCode_name(serviceResult));
        UA_Client_disconnect(client);
        UA_Client_delete(client);
        return serviceResult;
    }

    UA_Client_disconnect(client);
    UA_Client_delete(client);

    return UA_STATUSCODE_GOOD;
}

UA_StatusCode
UA_Server_register_discovery(UA_Server *server, const char* discoveryServerUrl,
                             const char* semaphoreFilePath) {
    return register_server_with_discovery_server(server, discoveryServerUrl,
                                                 UA_FALSE, semaphoreFilePath);
}

UA_StatusCode
UA_Server_unregister_discovery(UA_Server *server, const char* discoveryServerUrl) {
    return register_server_with_discovery_server(server, discoveryServerUrl,
                                                 UA_TRUE, NULL);
}

#endif<|MERGE_RESOLUTION|>--- conflicted
+++ resolved
@@ -636,11 +636,7 @@
 # ifdef UA_ENABLE_DISCOVERY_MULTICAST
     server->mdnsDaemon = NULL;
     server->mdnsSocket = 0;
-<<<<<<< HEAD
-    server->mdnsMainSrvAdded = 0;
-=======
     server->mdnsMainSrvAdded = UA_FALSE;
->>>>>>> a420af58
     if (server->config.applicationDescription.applicationType == UA_APPLICATIONTYPE_DISCOVERYSERVER) {
         UA_Discovery_multicastInit(server);
     }
@@ -1453,11 +1449,7 @@
                                       const char* semaphoreFilePath) {
     /* Create the client */
     UA_Client *client = UA_Client_new(UA_ClientConfig_standard);
-<<<<<<< HEAD
-    UA_StatusCode retval = UA_Client_connect(client, discoveryServerUrl != NULL ? discoveryServerUrl : "opc.tcp://localhost:4840");
-=======
     UA_StatusCode retval = UA_Client_connect_no_session(client, discoveryServerUrl != NULL ? discoveryServerUrl : "opc.tcp://localhost:4840");
->>>>>>> a420af58
     if(retval != UA_STATUSCODE_GOOD) {
         UA_LOG_ERROR(server->config.logger, UA_LOGCATEGORY_CLIENT,
                      "Connecting to client failed with statuscode %s", UA_StatusCode_name(retval));
@@ -1478,10 +1470,6 @@
     request.server.serverType = server->config.applicationDescription.applicationType;
     request.server.gatewayServerUri = server->config.applicationDescription.gatewayServerUri;
 
-<<<<<<< HEAD
-    if(semaphoreFilePath)
-        request.server.semaphoreFilePath = UA_STRING((char*)(uintptr_t)semaphoreFilePath); /* dirty cast */
-=======
     if(semaphoreFilePath) {
 #ifdef UA_ENABLE_DISCOVERY_SEMAPHORE
         request.server.semaphoreFilePath = UA_STRING((char*)(uintptr_t)semaphoreFilePath); /* dirty cast */
@@ -1490,7 +1478,6 @@
                        "Ignoring semaphore file path. open62541 not compiled with UA_ENABLE_DISCOVERY_SEMAPHORE=ON");
 #endif
     }
->>>>>>> a420af58
 
     request.server.serverNames = &server->config.applicationDescription.applicationName;
     request.server.serverNamesSize = 1;
@@ -1552,11 +1539,6 @@
         __UA_Client_Service(client, &request_fallback, &UA_TYPES[UA_TYPES_REGISTERSERVERREQUEST],
                             &response_fallback, &UA_TYPES[UA_TYPES_REGISTERSERVERRESPONSE]);
 
-<<<<<<< HEAD
-        UA_RegisterServerRequest_deleteMembers(&request_fallback);
-
-=======
->>>>>>> a420af58
         if(response_fallback.responseHeader.serviceResult != UA_STATUSCODE_GOOD) {
             UA_LOG_ERROR(server->config.logger, UA_LOGCATEGORY_CLIENT,
                          "RegisterServer failed with statuscode %s", UA_StatusCode_name(response_fallback.responseHeader.serviceResult));

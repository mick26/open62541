--- conflicted
+++ resolved
@@ -53,7 +53,6 @@
         *requiresSession = false;
         break;
 #ifdef UA_ENABLE_DISCOVERY
-<<<<<<< HEAD
 # ifdef UA_ENABLE_DISCOVERY_MULTICAST
     case UA_NS0ID_FINDSERVERSONNETWORKREQUEST_ENCODING_DEFAULTBINARY:
         *service = (UA_Service)Service_FindServersOnNetwork;
@@ -62,13 +61,10 @@
         *requiresSession = false;
         break;
 # endif
-=======
->>>>>>> 124bf7ae
     case UA_NS0ID_REGISTERSERVERREQUEST_ENCODING_DEFAULTBINARY:
         *service = (UA_Service)Service_RegisterServer;
         *requestType = &UA_TYPES[UA_TYPES_REGISTERSERVERREQUEST];
         *responseType = &UA_TYPES[UA_TYPES_REGISTERSERVERRESPONSE];
-<<<<<<< HEAD
         *requiresSession = false;
         break;
     case UA_NS0ID_REGISTERSERVER2REQUEST_ENCODING_DEFAULTBINARY:
@@ -76,8 +72,6 @@
         *requestType = &UA_TYPES[UA_TYPES_REGISTERSERVER2REQUEST];
         *responseType = &UA_TYPES[UA_TYPES_REGISTERSERVER2RESPONSE];
         *requiresSession = false;
-=======
->>>>>>> 124bf7ae
         break;
 #endif
     case UA_NS0ID_CREATESESSIONREQUEST_ENCODING_DEFAULTBINARY:
@@ -436,13 +430,8 @@
     /* CreateSession doesn't need a session */
     if(requestType == &UA_TYPES[UA_TYPES_CREATESESSIONREQUEST]) {
         Service_CreateSession(server, channel,
-<<<<<<< HEAD
-			                  (const UA_CreateSessionRequest *)request,
-							  (UA_CreateSessionResponse *)response);
-=======
                               (const UA_CreateSessionRequest *)request,
                               (UA_CreateSessionResponse *)response);
->>>>>>> 124bf7ae
         goto send_response;
     }
 
@@ -463,13 +452,8 @@
             return;
         }
         Service_ActivateSession(server, channel, session,
-<<<<<<< HEAD
-			                    (const UA_ActivateSessionRequest*)request,
-								(UA_ActivateSessionResponse*)response);
-=======
                                 (const UA_ActivateSessionRequest*)request,
                                 (UA_ActivateSessionResponse*)response);
->>>>>>> 124bf7ae
         goto send_response;
     }
 
@@ -521,11 +505,7 @@
     /* The publish request is not answered immediately */
     if(requestType == &UA_TYPES[UA_TYPES_PUBLISHREQUEST]) {
         Service_Publish(server, session,
-<<<<<<< HEAD
-			            (const UA_PublishRequest*)request, requestId);
-=======
                         (const UA_PublishRequest*)request, requestId);
->>>>>>> 124bf7ae
         UA_deleteMembers(request, requestType);
         return;
     }
@@ -624,13 +604,8 @@
             if(retval != UA_STATUSCODE_GOOD)
                 connection->close(connection);
             UA_ByteString offsetMessage;
-<<<<<<< HEAD
-			offsetMessage.data = message->data + 12;
-			offsetMessage.length = message->length - 12;
-=======
             offsetMessage.data = message->data + 12;
             offsetMessage.length = message->length - 12;
->>>>>>> 124bf7ae
             processOPN(server, connection, channelId, &offsetMessage);
             break; }
         case UA_MESSAGETYPE_MSG:

#include "ua_util.h"
#include "ua_server_internal.h"
#include "ua_services.h"
#include "ua_securechannel_manager.h"
#include "ua_session_manager.h"
#include "ua_types_generated_encoding_binary.h"
#include "ua_transport_generated.h"
#include "ua_transport_generated_encoding_binary.h"

/** Max size of messages that are allocated on the stack */
#define MAX_STACK_MESSAGE 65536

static void processHEL(UA_Connection *connection, const UA_ByteString *msg, size_t *pos) {
    UA_TcpHelloMessage helloMessage;
    if(UA_TcpHelloMessage_decodeBinary(msg, pos, &helloMessage) != UA_STATUSCODE_GOOD) {
        connection->close(connection);
        return;
    }

    connection->remoteConf.maxChunkCount = helloMessage.maxChunkCount;
    connection->remoteConf.maxMessageSize = helloMessage.maxMessageSize;
    connection->remoteConf.protocolVersion = helloMessage.protocolVersion;
    if(connection->remoteConf.recvBufferSize > helloMessage.receiveBufferSize)
        connection->remoteConf.recvBufferSize = helloMessage.receiveBufferSize;
    if(connection->remoteConf.sendBufferSize > helloMessage.sendBufferSize)
        connection->remoteConf.sendBufferSize = helloMessage.sendBufferSize;
    if(connection->localConf.sendBufferSize > helloMessage.receiveBufferSize)
        connection->localConf.sendBufferSize = helloMessage.receiveBufferSize;
    connection->state = UA_CONNECTION_ESTABLISHED;
    UA_TcpHelloMessage_deleteMembers(&helloMessage);

    // build acknowledge response
    UA_TcpAcknowledgeMessage ackMessage;
    ackMessage.protocolVersion = connection->localConf.protocolVersion;
    ackMessage.receiveBufferSize = connection->localConf.recvBufferSize;
    ackMessage.sendBufferSize = connection->localConf.sendBufferSize;
    ackMessage.maxMessageSize = connection->localConf.maxMessageSize;
    ackMessage.maxChunkCount = connection->localConf.maxChunkCount;

    UA_TcpMessageHeader ackHeader;
    ackHeader.messageTypeAndChunkType = UA_MESSAGETYPE_ACK + UA_CHUNKTYPE_FINAL;
    ackHeader.messageSize = 8 + 20; /* ackHeader + ackMessage */

    UA_ByteString ack_msg;
    UA_ByteString_init(&ack_msg);
    if(connection->getSendBuffer(connection, connection->localConf.sendBufferSize,
                                 &ack_msg) != UA_STATUSCODE_GOOD)
        return;

    size_t tmpPos = 0;
    UA_TcpMessageHeader_encodeBinary(&ackHeader, &ack_msg, &tmpPos);
    UA_TcpAcknowledgeMessage_encodeBinary(&ackMessage, &ack_msg, &tmpPos);
    ack_msg.length = ackHeader.messageSize;
    connection->send(connection, &ack_msg);
}

static void processOPN(UA_Connection *connection, UA_Server *server, const UA_ByteString *msg, size_t *pos) {
    if(connection->state != UA_CONNECTION_ESTABLISHED) {
        connection->close(connection);
        return;
    }

    UA_UInt32 secureChannelId;
    UA_StatusCode retval = UA_UInt32_decodeBinary(msg, pos, &secureChannelId);

    //we can check secureChannelId also here -> if we are asked to isse a token it is 0, otherwise we have to renew
    //issue
    if(connection->channel == NULL && secureChannelId != 0){
        retval |= UA_STATUSCODE_BADREQUESTTYPEINVALID;
    }
    //renew
    if(connection->channel != NULL && secureChannelId != connection->channel->securityToken.channelId){
        retval |= UA_STATUSCODE_BADREQUESTTYPEINVALID;
    }

    UA_AsymmetricAlgorithmSecurityHeader asymHeader;
    retval |= UA_AsymmetricAlgorithmSecurityHeader_decodeBinary(msg, pos, &asymHeader);

    UA_SequenceHeader seqHeader;
    retval |= UA_SequenceHeader_decodeBinary(msg, pos, &seqHeader);

    UA_NodeId requestType;
    retval |= UA_NodeId_decodeBinary(msg, pos, &requestType);

    UA_OpenSecureChannelRequest r;
    retval |= UA_OpenSecureChannelRequest_decodeBinary(msg, pos, &r);

    if(retval != UA_STATUSCODE_GOOD || requestType.identifier.numeric != 446) {
        UA_AsymmetricAlgorithmSecurityHeader_deleteMembers(&asymHeader);
        UA_SequenceHeader_deleteMembers(&seqHeader);
        UA_NodeId_deleteMembers(&requestType);
        UA_OpenSecureChannelRequest_deleteMembers(&r);
        connection->close(connection);
        return;
    }


    UA_OpenSecureChannelResponse p;
    UA_OpenSecureChannelResponse_init(&p);
    Service_OpenSecureChannel(server, connection, &r, &p);
    UA_OpenSecureChannelRequest_deleteMembers(&r);

    UA_SecureChannel *channel = connection->channel;
    if(!channel) {
        connection->close(connection);
        UA_OpenSecureChannelResponse_deleteMembers(&p);
        UA_AsymmetricAlgorithmSecurityHeader_deleteMembers(&asymHeader);
        return;
    }

    /* send the response with an asymmetric security header */
#ifndef UA_ENABLE_MULTITHREADING
    seqHeader.sequenceNumber = ++channel->sequenceNumber;
#else
    seqHeader.sequenceNumber = uatomic_add_return(&channel->sequenceNumber, 1);
#endif

    UA_SecureConversationMessageHeader respHeader;
    respHeader.messageHeader.messageTypeAndChunkType = UA_MESSAGETYPE_OPN + UA_CHUNKTYPE_FINAL;
    respHeader.messageHeader.messageSize = 0;
    respHeader.secureChannelId = p.securityToken.channelId;

    UA_NodeId responseType = UA_NODEID_NUMERIC(0, UA_NS0ID_OPENSECURECHANNELRESPONSE +
                                               UA_ENCODINGOFFSET_BINARY);

    UA_ByteString resp_msg;
    UA_ByteString_init(&resp_msg);
    retval = connection->getSendBuffer(connection, connection->localConf.sendBufferSize, &resp_msg);
    if(retval != UA_STATUSCODE_GOOD) {
        UA_OpenSecureChannelResponse_deleteMembers(&p);
        UA_AsymmetricAlgorithmSecurityHeader_deleteMembers(&asymHeader);
        return;
    }
        
    size_t tmpPos = 12; /* skip the secureconversationmessageheader for now */
    retval |= UA_AsymmetricAlgorithmSecurityHeader_encodeBinary(&asymHeader, &resp_msg, &tmpPos); // just mirror back
    retval |= UA_SequenceHeader_encodeBinary(&seqHeader, &resp_msg, &tmpPos); // just mirror back
    retval |= UA_NodeId_encodeBinary(&responseType, &resp_msg, &tmpPos);
    retval |= UA_OpenSecureChannelResponse_encodeBinary(&p, &resp_msg, &tmpPos);

    if(retval != UA_STATUSCODE_GOOD) {
        connection->releaseSendBuffer(connection, &resp_msg);
        connection->close(connection);
    } else {
        respHeader.messageHeader.messageSize = (UA_UInt32)tmpPos;
        tmpPos = 0;
        UA_SecureConversationMessageHeader_encodeBinary(&respHeader, &resp_msg, &tmpPos);
        resp_msg.length = respHeader.messageHeader.messageSize;
        connection->send(connection, &resp_msg);
    }
    UA_OpenSecureChannelResponse_deleteMembers(&p);
    UA_AsymmetricAlgorithmSecurityHeader_deleteMembers(&asymHeader);
}

static void init_response_header(const UA_RequestHeader *p, UA_ResponseHeader *r) {
    r->requestHandle = p->requestHandle;
    r->timestamp = UA_DateTime_now();
}

static void
getServicePointers(UA_UInt32 requestTypeId, const UA_DataType **requestType,
                   const UA_DataType **responseType, UA_Service *service) {
    switch(requestTypeId - UA_ENCODINGOFFSET_BINARY) {
    case UA_NS0ID_GETENDPOINTSREQUEST:
        *service = (UA_Service)Service_GetEndpoints;
        *requestType = &UA_TYPES[UA_TYPES_GETENDPOINTSREQUEST];
        *responseType = &UA_TYPES[UA_TYPES_GETENDPOINTSRESPONSE];
        break;
    case UA_NS0ID_FINDSERVERSREQUEST:
        *service = (UA_Service)Service_FindServers;
        *requestType = &UA_TYPES[UA_TYPES_FINDSERVERSREQUEST];
        *responseType = &UA_TYPES[UA_TYPES_FINDSERVERSRESPONSE];
        break;
    case UA_NS0ID_CREATESESSIONREQUEST:
        *service = (UA_Service)Service_CreateSession;
        *requestType = &UA_TYPES[UA_TYPES_CREATESESSIONREQUEST];
        *responseType = &UA_TYPES[UA_TYPES_CREATESESSIONRESPONSE];
        break;
    case UA_NS0ID_ACTIVATESESSIONREQUEST:
        *service = (UA_Service)Service_ActivateSession;
        *requestType = &UA_TYPES[UA_TYPES_ACTIVATESESSIONREQUEST];
        *responseType = &UA_TYPES[UA_TYPES_ACTIVATESESSIONRESPONSE];
        break;
    case UA_NS0ID_CLOSESESSIONREQUEST:
        *service = (UA_Service)Service_CloseSession;
        *requestType = &UA_TYPES[UA_TYPES_CLOSESESSIONREQUEST];
        *responseType = &UA_TYPES[UA_TYPES_CLOSESESSIONRESPONSE];
        break;
    case UA_NS0ID_READREQUEST:
        *service = (UA_Service)Service_Read;
        *requestType = &UA_TYPES[UA_TYPES_READREQUEST];
        *responseType = &UA_TYPES[UA_TYPES_READRESPONSE];
        break;
    case UA_NS0ID_WRITEREQUEST:
        *service = (UA_Service)Service_Write;
        *requestType = &UA_TYPES[UA_TYPES_WRITEREQUEST];
        *responseType = &UA_TYPES[UA_TYPES_WRITERESPONSE];
        break;
    case UA_NS0ID_BROWSEREQUEST:
        *service = (UA_Service)Service_Browse;
        *requestType = &UA_TYPES[UA_TYPES_BROWSEREQUEST];
        *responseType = &UA_TYPES[UA_TYPES_BROWSERESPONSE];
        break;
    case UA_NS0ID_BROWSENEXTREQUEST:
        *service = (UA_Service)Service_BrowseNext;
        *requestType = &UA_TYPES[UA_TYPES_BROWSENEXTREQUEST];
        *responseType = &UA_TYPES[UA_TYPES_BROWSENEXTRESPONSE];
        break;
    case UA_NS0ID_REGISTERNODESREQUEST:
        *service = (UA_Service)Service_RegisterNodes;
        *requestType = &UA_TYPES[UA_TYPES_REGISTERNODESREQUEST];
        *responseType = &UA_TYPES[UA_TYPES_REGISTERNODESRESPONSE];
        break;
    case UA_NS0ID_UNREGISTERNODESREQUEST:
        *service = (UA_Service)Service_UnregisterNodes;
        *requestType = &UA_TYPES[UA_TYPES_UNREGISTERNODESREQUEST];
        *responseType = &UA_TYPES[UA_TYPES_UNREGISTERNODESRESPONSE];
        break;
    case UA_NS0ID_TRANSLATEBROWSEPATHSTONODEIDSREQUEST:
        *service = (UA_Service)Service_TranslateBrowsePathsToNodeIds;
        *requestType = &UA_TYPES[UA_TYPES_TRANSLATEBROWSEPATHSTONODEIDSREQUEST];
        *responseType = &UA_TYPES[UA_TYPES_TRANSLATEBROWSEPATHSTONODEIDSRESPONSE];
        break;

#ifdef UA_ENABLE_SUBSCRIPTIONS
    case UA_NS0ID_CREATESUBSCRIPTIONREQUEST:
        *service = (UA_Service)Service_CreateSubscription;
        *requestType = &UA_TYPES[UA_TYPES_CREATESUBSCRIPTIONREQUEST];
        *responseType = &UA_TYPES[UA_TYPES_CREATESUBSCRIPTIONRESPONSE];
        break;
    case UA_NS0ID_PUBLISHREQUEST:
        *requestType = &UA_TYPES[UA_TYPES_PUBLISHREQUEST];
        *responseType = &UA_TYPES[UA_TYPES_PUBLISHRESPONSE];
        break;
    case UA_NS0ID_REPUBLISHREQUEST:
        *service = (UA_Service)Service_Republish;
        *requestType = &UA_TYPES[UA_TYPES_REPUBLISHREQUEST];
        *responseType = &UA_TYPES[UA_TYPES_REPUBLISHRESPONSE];
        break;
    case UA_NS0ID_MODIFYSUBSCRIPTIONREQUEST:
        *service = (UA_Service)Service_ModifySubscription;
        *requestType = &UA_TYPES[UA_TYPES_MODIFYSUBSCRIPTIONREQUEST];
        *responseType = &UA_TYPES[UA_TYPES_MODIFYSUBSCRIPTIONRESPONSE];
        break;
    case UA_NS0ID_DELETESUBSCRIPTIONSREQUEST:
        *service = (UA_Service)Service_DeleteSubscriptions;
        *requestType = &UA_TYPES[UA_TYPES_DELETESUBSCRIPTIONSREQUEST];
        *responseType = &UA_TYPES[UA_TYPES_DELETESUBSCRIPTIONSRESPONSE];
        break;
    case UA_NS0ID_CREATEMONITOREDITEMSREQUEST:
        *service = (UA_Service)Service_CreateMonitoredItems;
        *requestType = &UA_TYPES[UA_TYPES_CREATEMONITOREDITEMSREQUEST];
        *responseType = &UA_TYPES[UA_TYPES_CREATEMONITOREDITEMSRESPONSE];
        break;
    case UA_NS0ID_DELETEMONITOREDITEMSREQUEST:
        *service = (UA_Service)Service_DeleteMonitoredItems;
        *requestType = &UA_TYPES[UA_TYPES_DELETEMONITOREDITEMSREQUEST];
        *responseType = &UA_TYPES[UA_TYPES_DELETEMONITOREDITEMSRESPONSE];
        break;
#endif

#ifdef UA_ENABLE_METHODCALLS
    case UA_NS0ID_CALLREQUEST:
        *service = (UA_Service)Service_Call;
        *requestType = &UA_TYPES[UA_TYPES_CALLREQUEST];
        *responseType = &UA_TYPES[UA_TYPES_CALLRESPONSE];
	break;
#endif

#ifdef UA_ENABLE_NODEMANAGEMENT
    case UA_NS0ID_ADDNODESREQUEST:
        *service = (UA_Service)Service_AddNodes;
        *requestType = &UA_TYPES[UA_TYPES_ADDNODESREQUEST];
        *responseType = &UA_TYPES[UA_TYPES_ADDNODESRESPONSE];
        break;
    case UA_NS0ID_ADDREFERENCESREQUEST:
        *service = (UA_Service)Service_AddReferences;
        *requestType = &UA_TYPES[UA_TYPES_ADDREFERENCESREQUEST];
        *responseType = &UA_TYPES[UA_TYPES_ADDREFERENCESRESPONSE];
        break;
    case UA_NS0ID_DELETENODESREQUEST:
        *service = (UA_Service)Service_DeleteNodes;
        *requestType = &UA_TYPES[UA_TYPES_DELETENODESREQUEST];
        *responseType = &UA_TYPES[UA_TYPES_DELETENODESRESPONSE];
        break;
    case UA_NS0ID_DELETEREFERENCESREQUEST:
        *service = (UA_Service)Service_DeleteReferences;
        *requestType = &UA_TYPES[UA_TYPES_DELETEREFERENCESREQUEST];
        *responseType = &UA_TYPES[UA_TYPES_DELETEREFERENCESRESPONSE];
        break;
#endif

    default:
        break;
    }
}

static void
sendError(UA_SecureChannel *channel, const UA_ByteString *msg, size_t pos,
          UA_UInt32 requestId, UA_StatusCode error) {
    UA_RequestHeader p;
    if(UA_RequestHeader_decodeBinary(msg, &pos, &p) != UA_STATUSCODE_GOOD)
        return;
    UA_ResponseHeader r;
    UA_ResponseHeader_init(&r);
    init_response_header(&p, &r);
    r.serviceResult = error;
    UA_SecureChannel_sendBinaryMessage(channel, requestId, &r,
                                       &UA_TYPES[UA_TYPES_SERVICEFAULT]);
    UA_RequestHeader_deleteMembers(&p);
    UA_ResponseHeader_deleteMembers(&r);
}

static void
appendChunkedMessage(struct ChunkEntry *ch, const UA_ByteString *msg, size_t *pos) {
    if (ch->invalid_message) {
        return;
    }

    UA_UInt32 len;
    *pos -= 20;
    UA_UInt32_decodeBinary(msg, pos, &len);
    if (len > msg->length) {
        UA_ByteString_deleteMembers(&ch->bytes);
        ch->invalid_message = true;
        return;
    }
    len -= 24;
    *pos += 16; // 4 bytes consumed by decode above

    UA_Byte* new_bytes = UA_realloc(ch->bytes.data, ch->bytes.length + len);
    if (! new_bytes) {
        UA_ByteString_deleteMembers(&ch->bytes);
        ch->invalid_message = true;
        return;
    }
    ch->bytes.data = new_bytes;

    memcpy(&ch->bytes.data[ch->bytes.length], &msg->data[*pos], len);
    ch->bytes.length += len;
    *pos += len;
}

static struct ChunkEntry*
chunkEntryFromRequestId(UA_SecureChannel *channel, UA_UInt32 requestId) {
    struct ChunkEntry *ch;
    LIST_FOREACH(ch, &channel->chunks, pointers) {
        if (ch->requestId == requestId) {
            return ch;
        }
    }

    return NULL;
}

static void
processMSG(UA_Connection *connection, UA_Server *server, const UA_ByteString *msg, size_t *pos) {
    /* If we cannot decode these, don't respond */
    UA_UInt32 secureChannelId = 0;
    UA_UInt32 tokenId = 0;
    UA_SequenceHeader sequenceHeader;
    UA_NodeId requestTypeId;
    UA_StatusCode retval = UA_UInt32_decodeBinary(msg, pos, &secureChannelId);
    retval |= UA_UInt32_decodeBinary(msg, pos, &tokenId);
    retval |= UA_SequenceHeader_decodeBinary(msg, pos, &sequenceHeader);
    if(retval != UA_STATUSCODE_GOOD)
        return;

    UA_SecureChannel *channel = connection->channel;
    UA_SecureChannel anonymousChannel;
    if(!channel) {
        UA_SecureChannel_init(&anonymousChannel);
        anonymousChannel.connection = connection;
        channel = &anonymousChannel;
    }

    /* Test if the secure channel is ok */
    if(secureChannelId != channel->securityToken.channelId)
        return;
    if(tokenId != channel->securityToken.tokenId) {
        if(tokenId != channel->nextSecurityToken.tokenId) {
            /* close the securechannel but keep the connection open */
            UA_LOG_INFO(server->config.logger, UA_LOGCATEGORY_SECURECHANNEL,
                        "Request with a wrong security token. Closing the SecureChannel %i.",
                        channel->securityToken.channelId);
            Service_CloseSecureChannel(server, channel->securityToken.channelId);
            return;
        }
        UA_SecureChannel_revolveTokens(channel);
    }

    size_t final_chunked_pos = 0;
    UA_ByteString bytes;
    struct ChunkEntry *ch;
    switch (msg->data[*pos - 24 + 3]) {
    case 'C':
        UA_LOG_TRACE(server->config.logger, UA_LOGCATEGORY_SECURECHANNEL, "Chunk message");
        ch = chunkEntryFromRequestId(channel, sequenceHeader.requestId);
        if (! ch) {
            ch = UA_calloc(1, sizeof(struct ChunkEntry));
            ch->invalid_message = false;
            ch->requestId = sequenceHeader.requestId;
            UA_ByteString_init(&ch->bytes);
            LIST_INSERT_HEAD(&channel->chunks, ch, pointers);
        }

        appendChunkedMessage(ch, msg, pos);
        return;
    case 'F':
        ch = chunkEntryFromRequestId(channel, sequenceHeader.requestId);
        if (ch) {
            UA_LOG_TRACE(server->config.logger, UA_LOGCATEGORY_SECURECHANNEL, "Final chunk message");
            appendChunkedMessage(ch, msg, pos);

            bytes = ch->bytes;
            LIST_REMOVE(ch, pointers);
            UA_free(ch);

            final_chunked_pos = *pos;
            *pos = 0;

            // if the chunks have failed decoding
            // message is invalid => return early
            if (bytes.length == 0) {
                *pos = final_chunked_pos;
                return;
            }
        } else {
            bytes = *msg;
        }
        break;
    case 'A':
        ch = chunkEntryFromRequestId(channel, sequenceHeader.requestId);
        if (ch) {
            UA_ByteString_deleteMembers(&ch->bytes);
            LIST_REMOVE(ch, pointers);
            UA_free(ch);
        } else {
            UA_LOG_INFO(server->config.logger, UA_LOGCATEGORY_SECURECHANNEL, "Received MSGA on an unknown request");
        }

        return;
    }

    retval |= UA_NodeId_decodeBinary(&bytes, pos, &requestTypeId);
    if(retval != UA_STATUSCODE_GOOD)
        return;

    /* Test if the service type nodeid has the right format */
    if(requestTypeId.identifierType != UA_NODEIDTYPE_NUMERIC ||
       requestTypeId.namespaceIndex != 0) {
        UA_NodeId_deleteMembers(&requestTypeId);
        sendError(channel, &bytes, *pos, sequenceHeader.requestId, UA_STATUSCODE_BADSERVICEUNSUPPORTED);
        return;
    }

    /* Get the service pointers */
    UA_Service service = NULL;
    const UA_DataType *requestType = NULL;
    const UA_DataType *responseType = NULL;
    getServicePointers(requestTypeId.identifier.numeric, &requestType, &responseType, &service);
    if(!requestType) {
        /* The service is not supported */
        if(requestTypeId.identifier.numeric==787)
            UA_LOG_INFO(server->config.logger, UA_LOGCATEGORY_SERVER,
                        "Client requested a subscription, but those are not enabled "
                        "in the build. The message will be skipped");
        else
            UA_LOG_INFO(server->config.logger, UA_LOGCATEGORY_SERVER,
                        "Unknown request: NodeId(ns=%d, i=%d)",
                        requestTypeId.namespaceIndex, requestTypeId.identifier.numeric);
        sendError(channel, &bytes, *pos, sequenceHeader.requestId, UA_STATUSCODE_BADSERVICEUNSUPPORTED);
        return;
    }

    /* Most services can only be called with a valid securechannel */
#ifndef UA_ENABLE_NONSTANDARD_STATELESS
    if(channel == &anonymousChannel &&
       requestType->typeIndex > UA_TYPES_OPENSECURECHANNELREQUEST) {
        sendError(channel, &bytes, *pos, sequenceHeader.requestId, UA_STATUSCODE_BADSECURECHANNELIDINVALID);
        return;
    }
#endif

    /* Decode the request */
    void *request = UA_alloca(requestType->memSize);
    size_t oldpos = *pos;
    retval = UA_decodeBinary(&bytes, pos, request, requestType);
    if(retval != UA_STATUSCODE_GOOD) {
        sendError(channel, &bytes, oldpos, sequenceHeader.requestId, retval);
        return;
    }

    /* Find the matching session */
    UA_Session *session =
        UA_SecureChannel_getSession(channel, &((UA_RequestHeader*)request)->authenticationToken);
    UA_Session anonymousSession;
    if(!session) {
        /* session id 0 -> anonymous session */
        UA_Session_init(&anonymousSession);
        anonymousSession.channel = channel;
        anonymousSession.activated = true;
        session = &anonymousSession;
    }

    /* Test if the session is valid */
    if(!session->activated && requestType->typeIndex != UA_TYPES_ACTIVATESESSIONREQUEST) {
        UA_LOG_INFO(server->config.logger, UA_LOGCATEGORY_SERVER,
                    "Client tries to call a service with a non-activated session");
        sendError(channel, &bytes, *pos, sequenceHeader.requestId, UA_STATUSCODE_BADSESSIONNOTACTIVATED);
        return;
    }
#ifndef UA_ENABLE_NONSTANDARD_STATELESS
    if(session == &anonymousSession &&
       requestType->typeIndex > UA_TYPES_ACTIVATESESSIONREQUEST) {
        UA_LOG_INFO(server->config.logger, UA_LOGCATEGORY_SERVER,
                    "Client tries to call a service without a session");
        sendError(channel, &bytes, *pos, sequenceHeader.requestId, UA_STATUSCODE_BADSESSIONIDINVALID);
        return;
    }
#endif

    UA_Session_updateLifetime(session);

#ifdef UA_ENABLE_SUBSCRIPTIONS
    /* The publish request is answered with a delay */
    if(requestTypeId.identifier.numeric - UA_ENCODINGOFFSET_BINARY == UA_NS0ID_PUBLISHREQUEST) {
        Service_Publish(server, session, request, sequenceHeader.requestId);
        UA_deleteMembers(request, requestType);
        return;
    }
#endif
        
    /* Call the service */
    void *response = UA_alloca(responseType->memSize);
    UA_init(response, responseType);
    init_response_header(request, response);
    service(server, session, request, response);

    /* Send the response */
    retval = UA_SecureChannel_sendBinaryMessage(channel, sequenceHeader.requestId,
                                                response, responseType);
    if(retval != UA_STATUSCODE_GOOD) {
        /* e.g. UA_STATUSCODE_BADENCODINGLIMITSEXCEEDED */
        sendError(channel, &bytes, oldpos, sequenceHeader.requestId, retval);
    }

    /* Clean up */
    if (final_chunked_pos) {
        *pos = final_chunked_pos;
        UA_ByteString_deleteMembers(&bytes);
    }

    UA_deleteMembers(request, requestType);
    UA_deleteMembers(response, responseType);
    return;
}

static void
processCLO(UA_Connection *connection, UA_Server *server, const UA_ByteString *msg, size_t *pos) {
    UA_UInt32 secureChannelId;
    UA_StatusCode retval = UA_UInt32_decodeBinary(msg, pos, &secureChannelId);
    if(retval != UA_STATUSCODE_GOOD || !connection->channel ||
       connection->channel->securityToken.channelId != secureChannelId)
        return;
    Service_CloseSecureChannel(server, secureChannelId);
}

/**
 * process binary message received from Connection
 * dose not modify UA_ByteString you have to free it youself.
 * use of connection->getSendBuffer() and connection->send() to answer Message
 */
void UA_Server_processBinaryMessage(UA_Server *server, UA_Connection *connection, const UA_ByteString *msg) {
    size_t pos = 0;
    UA_TcpMessageHeader tcpMessageHeader;
    do {
        if(UA_TcpMessageHeader_decodeBinary(msg, &pos, &tcpMessageHeader)) {
            UA_LOG_INFO(server->config.logger, UA_LOGCATEGORY_NETWORK,
                        "Decoding of message header failed on Connection %i", connection->sockfd);
            connection->close(connection);
            break;
        }

        if(tcpMessageHeader.messageSize < 16) {
            UA_LOG_INFO(server->config.logger, UA_LOGCATEGORY_NETWORK,
                        "The message is suspiciously small on Connection %i", connection->sockfd);
            connection->close(connection);
            break;
        }

        size_t targetpos = pos - 8 + tcpMessageHeader.messageSize;
<<<<<<< HEAD
        switch(tcpMessageHeader.messageTypeAndChunkType & 0x00ffffff) {
        case UA_MESSAGETYPE_HEL:
            processHEL(connection, msg, &pos);
            break;
        case UA_MESSAGETYPE_OPN:
=======
        switch(tcpMessageHeader.messageTypeAndFinal & 0xffffff) {
        case UA_MESSAGETYPEANDFINAL_HELF & 0xffffff:
            UA_LOG_DEBUG(server->config.logger, UA_LOGCATEGORY_NETWORK,
                         "Process a HEL on Connection %i", connection->sockfd);
            processHEL(connection, msg, &pos);
            break;
        case UA_MESSAGETYPEANDFINAL_OPNF & 0xffffff:
            UA_LOG_DEBUG(server->config.logger, UA_LOGCATEGORY_NETWORK,
                         "Process a OPN on Connection %i", connection->sockfd);
>>>>>>> f1a9cca3
            processOPN(connection, server, msg, &pos);
            break;
        case UA_MESSAGETYPE_MSG:
#ifndef UA_ENABLE_NONSTANDARD_STATELESS
            if(connection->state != UA_CONNECTION_ESTABLISHED) {
                UA_LOG_DEBUG(server->config.logger, UA_LOGCATEGORY_NETWORK,
                             "Received a MSG where the connection is not established on Connection %i",
                             connection->sockfd);
                connection->close(connection);
                return;
            }
#endif
            UA_LOG_DEBUG(server->config.logger, UA_LOGCATEGORY_NETWORK,
                         "Process a MSG on Connection %i", connection->sockfd);
            processMSG(connection, server, msg, &pos);
            break;
<<<<<<< HEAD
        case UA_MESSAGETYPE_CLO:
=======
        case UA_MESSAGETYPEANDFINAL_CLOF & 0xffffff:
            UA_LOG_DEBUG(server->config.logger, UA_LOGCATEGORY_NETWORK,
                         "Process a CLO on Connection %i", connection->sockfd);
>>>>>>> f1a9cca3
            processCLO(connection, server, msg, &pos);
            connection->close(connection);
            return;
        default:
            UA_LOG_INFO(server->config.logger, UA_LOGCATEGORY_NETWORK,
                        "Unknown request type on Connection %i", connection->sockfd);
        }

        UA_TcpMessageHeader_deleteMembers(&tcpMessageHeader);
        if(pos != targetpos) {
            UA_LOG_INFO(server->config.logger, UA_LOGCATEGORY_NETWORK,
                        "Message on Connection %i was not entirely processed. "
                        "Arrived at position %i, skip after the announced length to position %i",
                        connection->sockfd, pos, targetpos);
            pos = targetpos;
        }
    } while(msg->length > pos);
}<|MERGE_RESOLUTION|>--- conflicted
+++ resolved
@@ -20,12 +20,12 @@
     connection->remoteConf.maxChunkCount = helloMessage.maxChunkCount;
     connection->remoteConf.maxMessageSize = helloMessage.maxMessageSize;
     connection->remoteConf.protocolVersion = helloMessage.protocolVersion;
-    if(connection->remoteConf.recvBufferSize > helloMessage.receiveBufferSize)
-        connection->remoteConf.recvBufferSize = helloMessage.receiveBufferSize;
-    if(connection->remoteConf.sendBufferSize > helloMessage.sendBufferSize)
-        connection->remoteConf.sendBufferSize = helloMessage.sendBufferSize;
+    connection->remoteConf.recvBufferSize = helloMessage.receiveBufferSize;
     if(connection->localConf.sendBufferSize > helloMessage.receiveBufferSize)
         connection->localConf.sendBufferSize = helloMessage.receiveBufferSize;
+    if(connection->localConf.recvBufferSize > helloMessage.sendBufferSize)
+        connection->localConf.recvBufferSize = helloMessage.sendBufferSize;
+    connection->remoteConf.sendBufferSize = helloMessage.sendBufferSize;
     connection->state = UA_CONNECTION_ESTABLISHED;
     UA_TcpHelloMessage_deleteMembers(&helloMessage);
 
@@ -590,23 +590,13 @@
         }
 
         size_t targetpos = pos - 8 + tcpMessageHeader.messageSize;
-<<<<<<< HEAD
         switch(tcpMessageHeader.messageTypeAndChunkType & 0x00ffffff) {
         case UA_MESSAGETYPE_HEL:
-            processHEL(connection, msg, &pos);
-            break;
-        case UA_MESSAGETYPE_OPN:
-=======
-        switch(tcpMessageHeader.messageTypeAndFinal & 0xffffff) {
-        case UA_MESSAGETYPEANDFINAL_HELF & 0xffffff:
             UA_LOG_DEBUG(server->config.logger, UA_LOGCATEGORY_NETWORK,
                          "Process a HEL on Connection %i", connection->sockfd);
             processHEL(connection, msg, &pos);
             break;
-        case UA_MESSAGETYPEANDFINAL_OPNF & 0xffffff:
-            UA_LOG_DEBUG(server->config.logger, UA_LOGCATEGORY_NETWORK,
-                         "Process a OPN on Connection %i", connection->sockfd);
->>>>>>> f1a9cca3
+        case UA_MESSAGETYPE_OPN:
             processOPN(connection, server, msg, &pos);
             break;
         case UA_MESSAGETYPE_MSG:
@@ -623,13 +613,7 @@
                          "Process a MSG on Connection %i", connection->sockfd);
             processMSG(connection, server, msg, &pos);
             break;
-<<<<<<< HEAD
         case UA_MESSAGETYPE_CLO:
-=======
-        case UA_MESSAGETYPEANDFINAL_CLOF & 0xffffff:
-            UA_LOG_DEBUG(server->config.logger, UA_LOGCATEGORY_NETWORK,
-                         "Process a CLO on Connection %i", connection->sockfd);
->>>>>>> f1a9cca3
             processCLO(connection, server, msg, &pos);
             connection->close(connection);
             return;

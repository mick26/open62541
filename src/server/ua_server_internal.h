--- conflicted
+++ resolved
@@ -8,10 +8,6 @@
 #include "ua_session_manager.h"
 #include "ua_securechannel_manager.h"
 #include "ua_nodestore.h"
-
-#ifdef UA_ENABLE_DISCOVERY_MULTICAST
-#include "mdnsd/libmdnsd/mdnsd.h"
-#endif
 
 #define ANONYMOUS_POLICY "open62541-anonymous-policy"
 #define USERNAME_POLICY "open62541-username-policy"
@@ -303,7 +299,6 @@
                          const UA_CallMethodRequest *request,
                          UA_CallMethodResult *result);
 
-<<<<<<< HEAD
 
 
 /* Periodic task to clean up the discovery registry */
@@ -333,6 +328,4 @@
 
 # endif
 
-=======
->>>>>>> 2a127dc9
 #endif /* UA_SERVER_INTERNAL_H_ */
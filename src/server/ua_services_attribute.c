#include "ua_server_internal.h"
#include "ua_services.h"

#include "ua_statuscodes.h"

#include "ua_namespace_manager.h"
#include "ua_namespace_0.h"
#include "ua_util.h"
/*
#define CHECK_NODECLASS(CLASS)                                 \
    if(!(node->nodeClass & (CLASS))) {                         \
        v.encodingMask = UA_DATAVALUE_ENCODINGMASK_STATUSCODE; \
        v.status       = UA_STATUSCODE_BADNOTREADABLE;         \
        break;                                                 \
    }                                                          \

<<<<<<< HEAD
static UA_DataValue service_read_node(UA_Server *server,
		const UA_ReadValueId *id) {
	UA_DataValue v;
	UA_DataValue_init(&v);

	UA_Node const *node = UA_NULL;
	UA_Int32 result = UA_NodeStoreExample_get(server->nodestore, &(id->nodeId),
			&node);
	if (result != UA_STATUSCODE_GOOD || node == UA_NULL) {
		v.encodingMask = UA_DATAVALUE_ENCODINGMASK_STATUSCODE;
		v.status = UA_STATUSCODE_BADNODEIDUNKNOWN;
		return v;
	}
	UA_StatusCode retval = UA_STATUSCODE_GOOD;

	switch (id->attributeId) {
	case UA_ATTRIBUTEID_NODEID:
		v.encodingMask = UA_DATAVALUE_ENCODINGMASK_VARIANT;
		retval |= UA_Variant_copySetValue(&v.value, &UA_[UA_NODEID],
				&node->nodeId);
		break;

	case UA_ATTRIBUTEID_NODECLASS:
		v.encodingMask = UA_DATAVALUE_ENCODINGMASK_VARIANT;
		retval |= UA_Variant_copySetValue(&v.value, &UA_[UA_INT32],
				&node->nodeClass);
		break;

	case UA_ATTRIBUTEID_BROWSENAME:
		v.encodingMask = UA_DATAVALUE_ENCODINGMASK_VARIANT;
		retval |= UA_Variant_copySetValue(&v.value, &UA_[UA_QUALIFIEDNAME],
				&node->browseName);
		break;

	case UA_ATTRIBUTEID_DISPLAYNAME:
		v.encodingMask = UA_DATAVALUE_ENCODINGMASK_VARIANT;
		retval |= UA_Variant_copySetValue(&v.value, &UA_[UA_LOCALIZEDTEXT],
				&node->displayName);
		break;

	case UA_ATTRIBUTEID_DESCRIPTION:
		v.encodingMask = UA_DATAVALUE_ENCODINGMASK_VARIANT;
		retval |= UA_Variant_copySetValue(&v.value, &UA_[UA_LOCALIZEDTEXT],
				&node->description);
		break;

	case UA_ATTRIBUTEID_WRITEMASK:
		v.encodingMask = UA_DATAVALUE_ENCODINGMASK_VARIANT;
		retval |= UA_Variant_copySetValue(&v.value, &UA_[UA_UINT32],
				&node->writeMask);
		break;

	case UA_ATTRIBUTEID_USERWRITEMASK:
		v.encodingMask = UA_DATAVALUE_ENCODINGMASK_VARIANT;
		retval |= UA_Variant_copySetValue(&v.value, &UA_[UA_UINT32],
				&node->userWriteMask);
		break;

	case UA_ATTRIBUTEID_ISABSTRACT:
		CHECK_NODECLASS(
				UA_NODECLASS_REFERENCETYPE | UA_NODECLASS_OBJECTTYPE
						| UA_NODECLASS_VARIABLETYPE | UA_NODECLASS_DATATYPE)
		;
		v.encodingMask = UA_DATAVALUE_ENCODINGMASK_VARIANT;
		retval |= UA_Variant_copySetValue(&v.value, &UA_[UA_BOOLEAN],
				&((UA_ReferenceTypeNode *) node)->isAbstract);
		break;

	case UA_ATTRIBUTEID_SYMMETRIC:
		CHECK_NODECLASS(UA_NODECLASS_REFERENCETYPE)
		;
		v.encodingMask = UA_DATAVALUE_ENCODINGMASK_VARIANT;
		retval |= UA_Variant_copySetValue(&v.value, &UA_[UA_BOOLEAN],
				&((UA_ReferenceTypeNode *) node)->symmetric);
		break;

	case UA_ATTRIBUTEID_INVERSENAME:
		CHECK_NODECLASS(UA_NODECLASS_REFERENCETYPE)
		;
		v.encodingMask = UA_DATAVALUE_ENCODINGMASK_VARIANT;
		retval |= UA_Variant_copySetValue(&v.value, &UA_[UA_LOCALIZEDTEXT],
				&((UA_ReferenceTypeNode *) node)->inverseName);
		break;

	case UA_ATTRIBUTEID_CONTAINSNOLOOPS:
		CHECK_NODECLASS(UA_NODECLASS_VIEW)
		;
		v.encodingMask = UA_DATAVALUE_ENCODINGMASK_VARIANT;
		retval |= UA_Variant_copySetValue(&v.value, &UA_[UA_BOOLEAN],
				&((UA_ViewNode *) node)->containsNoLoops);
		break;

	case UA_ATTRIBUTEID_EVENTNOTIFIER:
		CHECK_NODECLASS(UA_NODECLASS_VIEW | UA_NODECLASS_OBJECT)
		;
		v.encodingMask = UA_DATAVALUE_ENCODINGMASK_VARIANT;
		retval |= UA_Variant_copySetValue(&v.value, &UA_[UA_BYTE],
				&((UA_ViewNode *) node)->eventNotifier);
		break;

	case UA_ATTRIBUTEID_VALUE:
		CHECK_NODECLASS(UA_NODECLASS_VARIABLE | UA_NODECLASS_VARIABLETYPE)
		;
		v.encodingMask = UA_DATAVALUE_ENCODINGMASK_VARIANT;
		retval |= UA_Variant_copy(&((UA_VariableNode *) node)->value, &v.value); // todo: zero-copy
		break;

	case UA_ATTRIBUTEID_DATATYPE:
		CHECK_NODECLASS(UA_NODECLASS_VARIABLE | UA_NODECLASS_VARIABLETYPE)
		;
		v.encodingMask = UA_DATAVALUE_ENCODINGMASK_VARIANT;
		retval |= UA_Variant_copySetValue(&v.value, &UA_[UA_NODEID],
				&((UA_VariableTypeNode *) node)->dataType);
		break;

	case UA_ATTRIBUTEID_VALUERANK:
		CHECK_NODECLASS(UA_NODECLASS_VARIABLE | UA_NODECLASS_VARIABLETYPE)
		;
		v.encodingMask = UA_DATAVALUE_ENCODINGMASK_VARIANT;
		retval |= UA_Variant_copySetValue(&v.value, &UA_[UA_INT32],
				&((UA_VariableTypeNode *) node)->valueRank);
		break;

	case UA_ATTRIBUTEID_ARRAYDIMENSIONS:
		CHECK_NODECLASS(UA_NODECLASS_VARIABLE | UA_NODECLASS_VARIABLETYPE)
		;
		v.encodingMask = UA_DATAVALUE_ENCODINGMASK_VARIANT;
		UA_Variant_copySetArray(&v.value, &UA_[UA_UINT32],
				((UA_VariableTypeNode *) node)->arrayDimensionsSize,
				&((UA_VariableTypeNode *) node)->arrayDimensions);
		break;

	case UA_ATTRIBUTEID_ACCESSLEVEL:
		CHECK_NODECLASS(UA_NODECLASS_VARIABLE)
		;
		v.encodingMask = UA_DATAVALUE_ENCODINGMASK_VARIANT;
		retval |= UA_Variant_copySetValue(&v.value, &UA_[UA_BYTE],
				&((UA_VariableNode *) node)->accessLevel);
		break;

	case UA_ATTRIBUTEID_USERACCESSLEVEL:
		CHECK_NODECLASS(UA_NODECLASS_VARIABLE)
		;
		v.encodingMask = UA_DATAVALUE_ENCODINGMASK_VARIANT;
		retval |= UA_Variant_copySetValue(&v.value, &UA_[UA_BYTE],
				&((UA_VariableNode *) node)->userAccessLevel);
		break;

	case UA_ATTRIBUTEID_MINIMUMSAMPLINGINTERVAL:
		CHECK_NODECLASS(UA_NODECLASS_VARIABLE)
		;
		v.encodingMask = UA_DATAVALUE_ENCODINGMASK_VARIANT;
		retval |= UA_Variant_copySetValue(&v.value, &UA_[UA_DOUBLE],
				&((UA_VariableNode *) node)->minimumSamplingInterval);
		break;

	case UA_ATTRIBUTEID_HISTORIZING:
		CHECK_NODECLASS(UA_NODECLASS_VARIABLE)
		;
		v.encodingMask = UA_DATAVALUE_ENCODINGMASK_VARIANT;
		retval |= UA_Variant_copySetValue(&v.value, &UA_[UA_BOOLEAN],
				&((UA_VariableNode *) node)->historizing);
		break;

	case UA_ATTRIBUTEID_EXECUTABLE:
		CHECK_NODECLASS(UA_NODECLASS_METHOD)
		;
		v.encodingMask = UA_DATAVALUE_ENCODINGMASK_VARIANT;
		retval |= UA_Variant_copySetValue(&v.value, &UA_[UA_BOOLEAN],
				&((UA_MethodNode *) node)->executable);
		break;

	case UA_ATTRIBUTEID_USEREXECUTABLE:
		CHECK_NODECLASS(UA_NODECLASS_METHOD)
		;
		v.encodingMask = UA_DATAVALUE_ENCODINGMASK_VARIANT;
		retval |= UA_Variant_copySetValue(&v.value, &UA_[UA_BOOLEAN],
				&((UA_MethodNode *) node)->userExecutable);
		break;

	default:
		v.encodingMask = UA_DATAVALUE_ENCODINGMASK_STATUSCODE;
		v.status = UA_STATUSCODE_BADATTRIBUTEIDINVALID;
		break;
	}

	UA_NodeStoreExample_releaseManagedNode(node);

	if (retval != UA_STATUSCODE_GOOD) {
		v.encodingMask = UA_DATAVALUE_ENCODINGMASK_STATUSCODE;
		v.status = UA_STATUSCODE_BADNOTREADABLE;
	}

	return v;
}
*/
void Service_Read(UA_Server *server, UA_Session *session,
		const UA_ReadRequest *request, UA_ReadResponse *response) {
	UA_assert(server != UA_NULL && session != UA_NULL && request != UA_NULL && response != UA_NULL);

	if (request->nodesToReadSize <= 0) {
		response->responseHeader.serviceResult = UA_STATUSCODE_BADNOTHINGTODO;
		return;
	}
	if (UA_Array_new((void **) &response->results, request->nodesToReadSize,
			&UA_[UA_DATAVALUE]) != UA_STATUSCODE_GOOD) {
		response->responseHeader.serviceResult = UA_STATUSCODE_BADOUTOFMEMORY;
		return;
	}

	if (UA_Array_new((void **) &response->diagnosticInfos,
			request->nodesToReadSize, &UA_[UA_DIAGNOSTICINFO])
			!= UA_STATUSCODE_GOOD) {
		response->responseHeader.serviceResult = UA_STATUSCODE_BADOUTOFMEMORY;
		return;
	}
	response->resultsSize = request->nodesToReadSize;

	UA_Int32 *numberOfFoundIndices;
	UA_UInt16 *associatedIndices;
	UA_UInt32 differentNamespaceIndexCount = 0;
	if (UA_Array_new((void **) &numberOfFoundIndices, request->nodesToReadSize,
			&UA_[UA_UINT32]) != UA_STATUSCODE_GOOD) {
		response->responseHeader.serviceResult = UA_STATUSCODE_BADOUTOFMEMORY;
		return;
	}

	if (UA_Array_new((void **) &associatedIndices, request->nodesToReadSize,
			&UA_[UA_UINT16]) != UA_STATUSCODE_GOOD) {
		response->responseHeader.serviceResult = UA_STATUSCODE_BADOUTOFMEMORY;
		return;
	}
	// find out count of different namespace indices
	BUILD_INDEX_ARRAYS(request->nodesToReadSize,request->nodesToRead,nodeId,differentNamespaceIndexCount,associatedIndices,numberOfFoundIndices);


	UA_UInt32 *readValueIdIndices;
	if (UA_Array_new((void **) &readValueIdIndices, request->nodesToReadSize,
			&UA_[UA_UINT32]) != UA_STATUSCODE_GOOD) {
		response->responseHeader.serviceResult = UA_STATUSCODE_BADOUTOFMEMORY;
		return;
	}

	for (UA_UInt32 i = 0; i < differentNamespaceIndexCount; i++) {
		UA_Namespace *tmpNamespace;
		UA_NamespaceManager_getNamespace(server->namespaceManager,
				associatedIndices[i], &tmpNamespace);
		if (tmpNamespace != UA_NULL) {

			//build up index array for each read operation onto a different namespace
			UA_UInt32 n = 0;
			for (UA_Int32 j = 0; j < request->nodesToReadSize; j++) {
				if (request->nodesToRead[j].nodeId.namespaceIndex
						== associatedIndices[i]) {
					readValueIdIndices[n] = j;
					n++;
				}
			}
			//call read for every namespace
			tmpNamespace->nodeStore->readNodes(&request->requestHeader, request->nodesToRead,
					readValueIdIndices, numberOfFoundIndices[i],
					response->results, request->timestampsToReturn,
					response->diagnosticInfos);

			//	response->results[i] = service_read_node(server, &request->nodesToRead[i]);
		}
	}
	UA_free(readValueIdIndices);
	UA_free(numberOfFoundIndices);
	UA_free(associatedIndices);

//	 for(UA_Int32 i = 0;i < response->resultsSize;i++){
//	 response->results[i] = service_read_node(server, &request->nodesToRead[i]);
//	 }
}

void Service_Write(UA_Server *server, UA_Session *session,
		const UA_WriteRequest *request, UA_WriteResponse *response) {
	UA_assert(server != UA_NULL && session != UA_NULL && request != UA_NULL && response != UA_NULL);

	response->resultsSize = request->nodesToWriteSize;

	if (UA_Array_new((void **) &response->results, request->nodesToWriteSize,
			&UA_[UA_STATUSCODE])) {
		response->responseHeader.serviceResult = UA_STATUSCODE_BADOUTOFMEMORY;
		return;
	}

	if (request->nodesToWriteSize <= 0) {
		response->responseHeader.serviceResult = UA_STATUSCODE_BADNOTHINGTODO;
		return;
	}

	if (UA_Array_new((void **) &response->results, request->nodesToWriteSize,
			&UA_[UA_DATAVALUE]) != UA_STATUSCODE_GOOD) {
		response->responseHeader.serviceResult = UA_STATUSCODE_BADOUTOFMEMORY;
		return;
	}

	if (UA_Array_new((void **) &response->diagnosticInfos,
			request->nodesToWriteSize, &UA_[UA_DIAGNOSTICINFO])
			!= UA_STATUSCODE_GOOD) {
		response->responseHeader.serviceResult = UA_STATUSCODE_BADOUTOFMEMORY;
		return;
	}


	UA_Int32 *numberOfFoundIndices;
	UA_UInt16 *associatedIndices;
	UA_UInt32 differentNamespaceIndexCount = 0;
	if (UA_Array_new((void **) &numberOfFoundIndices, request->nodesToWriteSize,
			&UA_[UA_UINT32]) != UA_STATUSCODE_GOOD) {
		response->responseHeader.serviceResult = UA_STATUSCODE_BADOUTOFMEMORY;
		return;
	}

	if (UA_Array_new((void **) &associatedIndices, request->nodesToWriteSize,
			&UA_[UA_UINT16]) != UA_STATUSCODE_GOOD) {
		response->responseHeader.serviceResult = UA_STATUSCODE_BADOUTOFMEMORY;
		return;
	}
	// find out count of different namespace indices
	BUILD_INDEX_ARRAYS(request->nodesToWriteSize,request->nodesToWrite,nodeId,differentNamespaceIndexCount,associatedIndices,numberOfFoundIndices);


	UA_UInt32 *writeValues;
	if (UA_Array_new((void **) &writeValues, request->nodesToWriteSize,
			&UA_[UA_UINT32]) != UA_STATUSCODE_GOOD) {
		response->responseHeader.serviceResult = UA_STATUSCODE_BADOUTOFMEMORY;
		return;
	}

	for (UA_UInt32 i = 0; i < differentNamespaceIndexCount; i++) {
		UA_Namespace *tmpNamespace;
		UA_NamespaceManager_getNamespace(server->namespaceManager,
				associatedIndices[i], &tmpNamespace);
		if (tmpNamespace != UA_NULL) {

			//build up index array for each read operation onto a different namespace
			UA_UInt32 n = 0;
			for (UA_Int32 j = 0; j < request->nodesToWriteSize; j++) {
				if (request->nodesToWrite[j].nodeId.namespaceIndex
						== associatedIndices[i]) {
					writeValues[n] = j;
					n++;
				}
			}
			//call read for every namespace
			tmpNamespace->nodeStore->writeNodes(&request->requestHeader,request->nodesToWrite,
					writeValues, numberOfFoundIndices[i],
					response->results,
					response->diagnosticInfos);
		}
	}
	UA_free(writeValues);
	UA_free(numberOfFoundIndices);
	UA_free(associatedIndices);

=======
static UA_DataValue service_read_node(UA_Server *server, const UA_ReadValueId *id) {
    UA_DataValue v;
    UA_DataValue_init(&v);

    UA_Node const *node   = UA_NULL;
    UA_Int32       result = UA_NodeStore_get(server->nodestore, &(id->nodeId), &node);
    if(result != UA_STATUSCODE_GOOD || node == UA_NULL) {
        v.encodingMask = UA_DATAVALUE_ENCODINGMASK_STATUSCODE;
        v.status       = UA_STATUSCODE_BADNODEIDUNKNOWN;
        return v;
    }
    UA_StatusCode retval = UA_STATUSCODE_GOOD;

    switch(id->attributeId) {
    case UA_ATTRIBUTEID_NODEID:
        v.encodingMask = UA_DATAVALUE_ENCODINGMASK_VARIANT;
        retval |= UA_Variant_copySetValue(&v.value, &UA_TYPES[UA_NODEID], &node->nodeId);
        break;

    case UA_ATTRIBUTEID_NODECLASS:
        v.encodingMask = UA_DATAVALUE_ENCODINGMASK_VARIANT;
        retval |= UA_Variant_copySetValue(&v.value, &UA_TYPES[UA_INT32], &node->nodeClass);
        break;

    case UA_ATTRIBUTEID_BROWSENAME:
        v.encodingMask = UA_DATAVALUE_ENCODINGMASK_VARIANT;
        retval |= UA_Variant_copySetValue(&v.value, &UA_TYPES[UA_QUALIFIEDNAME], &node->browseName);
        break;

    case UA_ATTRIBUTEID_DISPLAYNAME:
        v.encodingMask = UA_DATAVALUE_ENCODINGMASK_VARIANT;
        retval |= UA_Variant_copySetValue(&v.value, &UA_TYPES[UA_LOCALIZEDTEXT], &node->displayName);
        break;

    case UA_ATTRIBUTEID_DESCRIPTION:
        v.encodingMask = UA_DATAVALUE_ENCODINGMASK_VARIANT;
        retval |= UA_Variant_copySetValue(&v.value, &UA_TYPES[UA_LOCALIZEDTEXT], &node->description);
        break;

    case UA_ATTRIBUTEID_WRITEMASK:
        v.encodingMask = UA_DATAVALUE_ENCODINGMASK_VARIANT;
        retval |= UA_Variant_copySetValue(&v.value, &UA_TYPES[UA_UINT32], &node->writeMask);
        break;

    case UA_ATTRIBUTEID_USERWRITEMASK:
        v.encodingMask = UA_DATAVALUE_ENCODINGMASK_VARIANT;
        retval |= UA_Variant_copySetValue(&v.value, &UA_TYPES[UA_UINT32], &node->userWriteMask);
        break;

    case UA_ATTRIBUTEID_ISABSTRACT:
        CHECK_NODECLASS(
            UA_NODECLASS_REFERENCETYPE | UA_NODECLASS_OBJECTTYPE | UA_NODECLASS_VARIABLETYPE |
            UA_NODECLASS_DATATYPE);
        v.encodingMask = UA_DATAVALUE_ENCODINGMASK_VARIANT;
        retval |=
            UA_Variant_copySetValue(&v.value, &UA_TYPES[UA_BOOLEAN], &((UA_ReferenceTypeNode *)node)->isAbstract);
        break;

    case UA_ATTRIBUTEID_SYMMETRIC:
        CHECK_NODECLASS(UA_NODECLASS_REFERENCETYPE);
        v.encodingMask = UA_DATAVALUE_ENCODINGMASK_VARIANT;
        retval |= UA_Variant_copySetValue(&v.value, &UA_TYPES[UA_BOOLEAN],
                                          &((UA_ReferenceTypeNode *)node)->symmetric);
        break;

    case UA_ATTRIBUTEID_INVERSENAME:
        CHECK_NODECLASS(UA_NODECLASS_REFERENCETYPE);
        v.encodingMask = UA_DATAVALUE_ENCODINGMASK_VARIANT;
        retval |= UA_Variant_copySetValue(&v.value, &UA_TYPES[UA_LOCALIZEDTEXT],
                                          &((UA_ReferenceTypeNode *)node)->inverseName);
        break;

    case UA_ATTRIBUTEID_CONTAINSNOLOOPS:
        CHECK_NODECLASS(UA_NODECLASS_VIEW);
        v.encodingMask = UA_DATAVALUE_ENCODINGMASK_VARIANT;
        retval |= UA_Variant_copySetValue(&v.value, &UA_TYPES[UA_BOOLEAN],
                                          &((UA_ViewNode *)node)->containsNoLoops);
        break;

    case UA_ATTRIBUTEID_EVENTNOTIFIER:
        CHECK_NODECLASS(UA_NODECLASS_VIEW | UA_NODECLASS_OBJECT);
        v.encodingMask = UA_DATAVALUE_ENCODINGMASK_VARIANT;
        retval |= UA_Variant_copySetValue(&v.value, &UA_TYPES[UA_BYTE],
                                          &((UA_ViewNode *)node)->eventNotifier);
        break;

    case UA_ATTRIBUTEID_VALUE:
        CHECK_NODECLASS(UA_NODECLASS_VARIABLE | UA_NODECLASS_VARIABLETYPE);
        v.encodingMask = UA_DATAVALUE_ENCODINGMASK_VARIANT;
        retval |= UA_Variant_copy(&((UA_VariableNode *)node)->value, &v.value); // todo: zero-copy
        break;

    case UA_ATTRIBUTEID_DATATYPE:
        CHECK_NODECLASS(UA_NODECLASS_VARIABLE | UA_NODECLASS_VARIABLETYPE);
        v.encodingMask = UA_DATAVALUE_ENCODINGMASK_VARIANT;
        retval |= UA_Variant_copySetValue(&v.value, &UA_TYPES[UA_NODEID],
                                          &((UA_VariableTypeNode *)node)->dataType);
        break;

    case UA_ATTRIBUTEID_VALUERANK:
        CHECK_NODECLASS(UA_NODECLASS_VARIABLE | UA_NODECLASS_VARIABLETYPE);
        v.encodingMask = UA_DATAVALUE_ENCODINGMASK_VARIANT;
        retval |= UA_Variant_copySetValue(&v.value, &UA_TYPES[UA_INT32],
                                          &((UA_VariableTypeNode *)node)->valueRank);
        break;

    case UA_ATTRIBUTEID_ARRAYDIMENSIONS:
        CHECK_NODECLASS(UA_NODECLASS_VARIABLE | UA_NODECLASS_VARIABLETYPE);
        v.encodingMask = UA_DATAVALUE_ENCODINGMASK_VARIANT;
        UA_Variant_copySetArray(&v.value, &UA_TYPES[UA_UINT32],
                                ((UA_VariableTypeNode *)node)->arrayDimensionsSize,
                                &((UA_VariableTypeNode *)node)->arrayDimensions);
        break;

    case UA_ATTRIBUTEID_ACCESSLEVEL:
        CHECK_NODECLASS(UA_NODECLASS_VARIABLE);
        v.encodingMask = UA_DATAVALUE_ENCODINGMASK_VARIANT;
        retval |= UA_Variant_copySetValue(&v.value, &UA_TYPES[UA_BYTE],
                                          &((UA_VariableNode *)node)->accessLevel);
        break;

    case UA_ATTRIBUTEID_USERACCESSLEVEL:
        CHECK_NODECLASS(UA_NODECLASS_VARIABLE);
        v.encodingMask = UA_DATAVALUE_ENCODINGMASK_VARIANT;
        retval |= UA_Variant_copySetValue(&v.value, &UA_TYPES[UA_BYTE],
                                          &((UA_VariableNode *)node)->userAccessLevel);
        break;

    case UA_ATTRIBUTEID_MINIMUMSAMPLINGINTERVAL:
        CHECK_NODECLASS(UA_NODECLASS_VARIABLE);
        v.encodingMask = UA_DATAVALUE_ENCODINGMASK_VARIANT;
        retval |= UA_Variant_copySetValue(&v.value, &UA_TYPES[UA_DOUBLE],
                                          &((UA_VariableNode *)node)->minimumSamplingInterval);
        break;

    case UA_ATTRIBUTEID_HISTORIZING:
        CHECK_NODECLASS(UA_NODECLASS_VARIABLE);
        v.encodingMask = UA_DATAVALUE_ENCODINGMASK_VARIANT;
        retval |= UA_Variant_copySetValue(&v.value, &UA_TYPES[UA_BOOLEAN],
                                          &((UA_VariableNode *)node)->historizing);
        break;

    case UA_ATTRIBUTEID_EXECUTABLE:
        CHECK_NODECLASS(UA_NODECLASS_METHOD);
        v.encodingMask = UA_DATAVALUE_ENCODINGMASK_VARIANT;
        retval |= UA_Variant_copySetValue(&v.value, &UA_TYPES[UA_BOOLEAN],
                                          &((UA_MethodNode *)node)->executable);
        break;

    case UA_ATTRIBUTEID_USEREXECUTABLE:
        CHECK_NODECLASS(UA_NODECLASS_METHOD);
        v.encodingMask = UA_DATAVALUE_ENCODINGMASK_VARIANT;
        retval |= UA_Variant_copySetValue(&v.value, &UA_TYPES[UA_BOOLEAN],
                                          &((UA_MethodNode *)node)->userExecutable);
        break;

    default:
        v.encodingMask = UA_DATAVALUE_ENCODINGMASK_STATUSCODE;
        v.status       = UA_STATUSCODE_BADATTRIBUTEIDINVALID;
        break;
    }

    UA_NodeStore_release(node);

    if(retval != UA_STATUSCODE_GOOD) {
        v.encodingMask = UA_DATAVALUE_ENCODINGMASK_STATUSCODE;
        v.status       = UA_STATUSCODE_BADNOTREADABLE;
    }

    return v;
}

void Service_Read(UA_Server *server, UA_Session *session, const UA_ReadRequest *request,
                  UA_ReadResponse *response) {
    if(request->nodesToReadSize <= 0) {
        response->responseHeader.serviceResult = UA_STATUSCODE_BADNOTHINGTODO;
        return;
    }

    UA_StatusCode retval = UA_Array_new((void**)&response->results, request->nodesToReadSize, &UA_TYPES[UA_DATAVALUE]);
    if(retval) {
        response->responseHeader.serviceResult = retval;
        return;
    }

    response->resultsSize = request->nodesToReadSize;
    for(UA_Int32 i = 0;i < response->resultsSize;i++)
        response->results[i] = service_read_node(server, &request->nodesToRead[i]);
}

static UA_StatusCode Service_Write_writeNode(UA_Server *server, UA_WriteValue *writeValue) {
    UA_StatusCode retval = UA_STATUSCODE_GOOD;
    const UA_Node *node;
    retval = UA_NodeStore_get(server->nodestore, &writeValue->nodeId, &node);
    if(retval)
        return retval;

    switch(writeValue->attributeId) {
    case UA_ATTRIBUTEID_NODEID:
        /* if(writeValue->value.encodingMask == UA_DATAVALUE_ENCODINGMASK_VARIANT){ } */
        retval = UA_STATUSCODE_BADWRITENOTSUPPORTED;
        break;

    case UA_ATTRIBUTEID_NODECLASS:
        /* if(writeValue->value.encodingMask == UA_DATAVALUE_ENCODINGMASK_VARIANT){ } */
        retval = UA_STATUSCODE_BADWRITENOTSUPPORTED;
        break;

    case UA_ATTRIBUTEID_BROWSENAME:
        /* if(writeValue->value.encodingMask == UA_DATAVALUE_ENCODINGMASK_VARIANT){} */
        retval = UA_STATUSCODE_BADWRITENOTSUPPORTED;
        break;

    case UA_ATTRIBUTEID_DISPLAYNAME:
        /* if(writeValue->value.encodingMask == UA_DATAVALUE_ENCODINGMASK_VARIANT){} */
        retval = UA_STATUSCODE_BADWRITENOTSUPPORTED;
        break;

    case UA_ATTRIBUTEID_DESCRIPTION:
        /* if(writeValue->value.encodingMask == UA_DATAVALUE_ENCODINGMASK_VARIANT){} */
        retval = UA_STATUSCODE_BADWRITENOTSUPPORTED;
        break;

    case UA_ATTRIBUTEID_WRITEMASK:
        /* if(writeValue->value.encodingMask == UA_DATAVALUE_ENCODINGMASK_VARIANT){} */
        retval = UA_STATUSCODE_BADWRITENOTSUPPORTED;
        break;

    case UA_ATTRIBUTEID_USERWRITEMASK:
        /* if(writeValue->value.encodingMask == UA_DATAVALUE_ENCODINGMASK_VARIANT){} */
        retval = UA_STATUSCODE_BADWRITENOTSUPPORTED;
        break;

    case UA_ATTRIBUTEID_ISABSTRACT:
        /* if(writeValue->value.encodingMask == UA_DATAVALUE_ENCODINGMASK_VARIANT){} */
        retval = UA_STATUSCODE_BADWRITENOTSUPPORTED;
        break;

    case UA_ATTRIBUTEID_SYMMETRIC:
        /* if(writeValue->value.encodingMask == UA_DATAVALUE_ENCODINGMASK_VARIANT){} */
        retval = UA_STATUSCODE_BADWRITENOTSUPPORTED;
        break;

    case UA_ATTRIBUTEID_INVERSENAME:
        /* if(writeValue->value.encodingMask == UA_DATAVALUE_ENCODINGMASK_VARIANT){} */
        retval = UA_STATUSCODE_BADWRITENOTSUPPORTED;
        break;

    case UA_ATTRIBUTEID_CONTAINSNOLOOPS:
        /* if(writeValue->value.encodingMask == UA_DATAVALUE_ENCODINGMASK_VARIANT){} */
        retval = UA_STATUSCODE_BADWRITENOTSUPPORTED;
        break;

    case UA_ATTRIBUTEID_EVENTNOTIFIER:
        /* if(writeValue->value.encodingMask == UA_DATAVALUE_ENCODINGMASK_VARIANT){} */
        retval = UA_STATUSCODE_BADWRITENOTSUPPORTED;
        break;

    case UA_ATTRIBUTEID_VALUE:
        if(writeValue->value.encodingMask == UA_DATAVALUE_ENCODINGMASK_VARIANT) {
            retval |= UA_Variant_copy(&writeValue->value.value, &((UA_VariableNode *)node)->value); // todo: zero-copy
        }
        break;

    case UA_ATTRIBUTEID_DATATYPE:
        /* if(writeValue->value.encodingMask == UA_DATAVALUE_ENCODINGMASK_VARIANT){} */
        retval = UA_STATUSCODE_BADWRITENOTSUPPORTED;
        break;

    case UA_ATTRIBUTEID_VALUERANK:
        /* if(writeValue->value.encodingMask == UA_DATAVALUE_ENCODINGMASK_VARIANT){} */
        retval = UA_STATUSCODE_BADWRITENOTSUPPORTED;
        break;

    case UA_ATTRIBUTEID_ARRAYDIMENSIONS:
        /* if(writeValue->value.encodingMask == UA_DATAVALUE_ENCODINGMASK_VARIANT){} */
        retval = UA_STATUSCODE_BADWRITENOTSUPPORTED;
        break;

    case UA_ATTRIBUTEID_ACCESSLEVEL:
        /* if(writeValue->value.encodingMask == UA_DATAVALUE_ENCODINGMASK_VARIANT){} */
        retval = UA_STATUSCODE_BADWRITENOTSUPPORTED;
        break;

    case UA_ATTRIBUTEID_USERACCESSLEVEL:
        /* if(writeValue->value.encodingMask == UA_DATAVALUE_ENCODINGMASK_VARIANT){} */
        retval = UA_STATUSCODE_BADWRITENOTSUPPORTED;
        break;

    case UA_ATTRIBUTEID_MINIMUMSAMPLINGINTERVAL:
        /* if(writeValue->value.encodingMask == UA_DATAVALUE_ENCODINGMASK_VARIANT){} */
        retval = UA_STATUSCODE_BADWRITENOTSUPPORTED;
        break;

    case UA_ATTRIBUTEID_HISTORIZING:
        /* if(writeValue->value.encodingMask == UA_DATAVALUE_ENCODINGMASK_VARIANT){} */
        retval = UA_STATUSCODE_BADWRITENOTSUPPORTED;
        break;

    case UA_ATTRIBUTEID_EXECUTABLE:
        /* if(writeValue->value.encodingMask == UA_DATAVALUE_ENCODINGMASK_VARIANT){} */
        retval = UA_STATUSCODE_BADWRITENOTSUPPORTED;
        break;

    case UA_ATTRIBUTEID_USEREXECUTABLE:
        /* if(writeValue->value.encodingMask == UA_DATAVALUE_ENCODINGMASK_VARIANT){} */
        retval = UA_STATUSCODE_BADWRITENOTSUPPORTED;
        break;

    default:
        retval = UA_STATUSCODE_BADATTRIBUTEIDINVALID;
        break;
    }

    UA_NodeStore_release(node);
    return retval;

}

void Service_Write(UA_Server *server, UA_Session *session,
                   const UA_WriteRequest *request, UA_WriteResponse *response) {
    UA_assert(server != UA_NULL && session != UA_NULL && request != UA_NULL && response != UA_NULL);

    UA_StatusCode retval = UA_Array_new((void**)&response->results, request->nodesToWriteSize, &UA_TYPES[UA_STATUSCODE]);
    if(retval) {
        response->responseHeader.serviceResult = retval;
        return;
    }
    
    response->resultsSize = request->nodesToWriteSize;
    for(UA_Int32 i = 0;i < request->nodesToWriteSize;i++)
        response->results[i] = Service_Write_writeNode(server, &request->nodesToWrite[i]);
>>>>>>> e4a17a34
}<|MERGE_RESOLUTION|>--- conflicted
+++ resolved
@@ -1,8 +1,7 @@
+#include "ua_services.h"
+
+#include "ua_statuscodes.h"
 #include "ua_server_internal.h"
-#include "ua_services.h"
-
-#include "ua_statuscodes.h"
-
 #include "ua_namespace_manager.h"
 #include "ua_namespace_0.h"
 #include "ua_util.h"
@@ -14,7 +13,6 @@
         break;                                                 \
     }                                                          \
 
-<<<<<<< HEAD
 static UA_DataValue service_read_node(UA_Server *server,
 		const UA_ReadValueId *id) {
 	UA_DataValue v;
@@ -33,43 +31,43 @@
 	switch (id->attributeId) {
 	case UA_ATTRIBUTEID_NODEID:
 		v.encodingMask = UA_DATAVALUE_ENCODINGMASK_VARIANT;
-		retval |= UA_Variant_copySetValue(&v.value, &UA_[UA_NODEID],
+		retval |= UA_Variant_copySetValue(&v.value, &UA_TYPES[UA_NODEID],
 				&node->nodeId);
 		break;
 
 	case UA_ATTRIBUTEID_NODECLASS:
 		v.encodingMask = UA_DATAVALUE_ENCODINGMASK_VARIANT;
-		retval |= UA_Variant_copySetValue(&v.value, &UA_[UA_INT32],
+		retval |= UA_Variant_copySetValue(&v.value, &UA_TYPES[UA_INT32],
 				&node->nodeClass);
 		break;
 
 	case UA_ATTRIBUTEID_BROWSENAME:
 		v.encodingMask = UA_DATAVALUE_ENCODINGMASK_VARIANT;
-		retval |= UA_Variant_copySetValue(&v.value, &UA_[UA_QUALIFIEDNAME],
+		retval |= UA_Variant_copySetValue(&v.value, &UA_TYPES[UA_QUALIFIEDNAME],
 				&node->browseName);
 		break;
 
 	case UA_ATTRIBUTEID_DISPLAYNAME:
 		v.encodingMask = UA_DATAVALUE_ENCODINGMASK_VARIANT;
-		retval |= UA_Variant_copySetValue(&v.value, &UA_[UA_LOCALIZEDTEXT],
+		retval |= UA_Variant_copySetValue(&v.value, &UA_TYPES[UA_LOCALIZEDTEXT],
 				&node->displayName);
 		break;
 
 	case UA_ATTRIBUTEID_DESCRIPTION:
 		v.encodingMask = UA_DATAVALUE_ENCODINGMASK_VARIANT;
-		retval |= UA_Variant_copySetValue(&v.value, &UA_[UA_LOCALIZEDTEXT],
+		retval |= UA_Variant_copySetValue(&v.value, &UA_TYPES[UA_LOCALIZEDTEXT],
 				&node->description);
 		break;
 
 	case UA_ATTRIBUTEID_WRITEMASK:
 		v.encodingMask = UA_DATAVALUE_ENCODINGMASK_VARIANT;
-		retval |= UA_Variant_copySetValue(&v.value, &UA_[UA_UINT32],
+		retval |= UA_Variant_copySetValue(&v.value, &UA_TYPES[UA_UINT32],
 				&node->writeMask);
 		break;
 
 	case UA_ATTRIBUTEID_USERWRITEMASK:
 		v.encodingMask = UA_DATAVALUE_ENCODINGMASK_VARIANT;
-		retval |= UA_Variant_copySetValue(&v.value, &UA_[UA_UINT32],
+		retval |= UA_Variant_copySetValue(&v.value, &UA_TYPES[UA_UINT32],
 				&node->userWriteMask);
 		break;
 
@@ -79,7 +77,7 @@
 						| UA_NODECLASS_VARIABLETYPE | UA_NODECLASS_DATATYPE)
 		;
 		v.encodingMask = UA_DATAVALUE_ENCODINGMASK_VARIANT;
-		retval |= UA_Variant_copySetValue(&v.value, &UA_[UA_BOOLEAN],
+		retval |= UA_Variant_copySetValue(&v.value, &UA_TYPES[UA_BOOLEAN],
 				&((UA_ReferenceTypeNode *) node)->isAbstract);
 		break;
 
@@ -87,7 +85,7 @@
 		CHECK_NODECLASS(UA_NODECLASS_REFERENCETYPE)
 		;
 		v.encodingMask = UA_DATAVALUE_ENCODINGMASK_VARIANT;
-		retval |= UA_Variant_copySetValue(&v.value, &UA_[UA_BOOLEAN],
+		retval |= UA_Variant_copySetValue(&v.value, &UA_TYPES[UA_BOOLEAN],
 				&((UA_ReferenceTypeNode *) node)->symmetric);
 		break;
 
@@ -95,7 +93,7 @@
 		CHECK_NODECLASS(UA_NODECLASS_REFERENCETYPE)
 		;
 		v.encodingMask = UA_DATAVALUE_ENCODINGMASK_VARIANT;
-		retval |= UA_Variant_copySetValue(&v.value, &UA_[UA_LOCALIZEDTEXT],
+		retval |= UA_Variant_copySetValue(&v.value, &UA_TYPES[UA_LOCALIZEDTEXT],
 				&((UA_ReferenceTypeNode *) node)->inverseName);
 		break;
 
@@ -103,7 +101,7 @@
 		CHECK_NODECLASS(UA_NODECLASS_VIEW)
 		;
 		v.encodingMask = UA_DATAVALUE_ENCODINGMASK_VARIANT;
-		retval |= UA_Variant_copySetValue(&v.value, &UA_[UA_BOOLEAN],
+		retval |= UA_Variant_copySetValue(&v.value, &UA_TYPES[UA_BOOLEAN],
 				&((UA_ViewNode *) node)->containsNoLoops);
 		break;
 
@@ -111,7 +109,7 @@
 		CHECK_NODECLASS(UA_NODECLASS_VIEW | UA_NODECLASS_OBJECT)
 		;
 		v.encodingMask = UA_DATAVALUE_ENCODINGMASK_VARIANT;
-		retval |= UA_Variant_copySetValue(&v.value, &UA_[UA_BYTE],
+		retval |= UA_Variant_copySetValue(&v.value, &UA_TYPES[UA_BYTE],
 				&((UA_ViewNode *) node)->eventNotifier);
 		break;
 
@@ -126,7 +124,7 @@
 		CHECK_NODECLASS(UA_NODECLASS_VARIABLE | UA_NODECLASS_VARIABLETYPE)
 		;
 		v.encodingMask = UA_DATAVALUE_ENCODINGMASK_VARIANT;
-		retval |= UA_Variant_copySetValue(&v.value, &UA_[UA_NODEID],
+		retval |= UA_Variant_copySetValue(&v.value, &UA_TYPES[UA_NODEID],
 				&((UA_VariableTypeNode *) node)->dataType);
 		break;
 
@@ -134,7 +132,7 @@
 		CHECK_NODECLASS(UA_NODECLASS_VARIABLE | UA_NODECLASS_VARIABLETYPE)
 		;
 		v.encodingMask = UA_DATAVALUE_ENCODINGMASK_VARIANT;
-		retval |= UA_Variant_copySetValue(&v.value, &UA_[UA_INT32],
+		retval |= UA_Variant_copySetValue(&v.value, &UA_TYPES[UA_INT32],
 				&((UA_VariableTypeNode *) node)->valueRank);
 		break;
 
@@ -142,7 +140,7 @@
 		CHECK_NODECLASS(UA_NODECLASS_VARIABLE | UA_NODECLASS_VARIABLETYPE)
 		;
 		v.encodingMask = UA_DATAVALUE_ENCODINGMASK_VARIANT;
-		UA_Variant_copySetArray(&v.value, &UA_[UA_UINT32],
+		UA_Variant_copySetArray(&v.value, &UA_TYPES[UA_UINT32],
 				((UA_VariableTypeNode *) node)->arrayDimensionsSize,
 				&((UA_VariableTypeNode *) node)->arrayDimensions);
 		break;
@@ -151,7 +149,7 @@
 		CHECK_NODECLASS(UA_NODECLASS_VARIABLE)
 		;
 		v.encodingMask = UA_DATAVALUE_ENCODINGMASK_VARIANT;
-		retval |= UA_Variant_copySetValue(&v.value, &UA_[UA_BYTE],
+		retval |= UA_Variant_copySetValue(&v.value, &UA_TYPES[UA_BYTE],
 				&((UA_VariableNode *) node)->accessLevel);
 		break;
 
@@ -159,7 +157,7 @@
 		CHECK_NODECLASS(UA_NODECLASS_VARIABLE)
 		;
 		v.encodingMask = UA_DATAVALUE_ENCODINGMASK_VARIANT;
-		retval |= UA_Variant_copySetValue(&v.value, &UA_[UA_BYTE],
+		retval |= UA_Variant_copySetValue(&v.value, &UA_TYPES[UA_BYTE],
 				&((UA_VariableNode *) node)->userAccessLevel);
 		break;
 
@@ -167,7 +165,7 @@
 		CHECK_NODECLASS(UA_NODECLASS_VARIABLE)
 		;
 		v.encodingMask = UA_DATAVALUE_ENCODINGMASK_VARIANT;
-		retval |= UA_Variant_copySetValue(&v.value, &UA_[UA_DOUBLE],
+		retval |= UA_Variant_copySetValue(&v.value, &UA_TYPES[UA_DOUBLE],
 				&((UA_VariableNode *) node)->minimumSamplingInterval);
 		break;
 
@@ -175,7 +173,7 @@
 		CHECK_NODECLASS(UA_NODECLASS_VARIABLE)
 		;
 		v.encodingMask = UA_DATAVALUE_ENCODINGMASK_VARIANT;
-		retval |= UA_Variant_copySetValue(&v.value, &UA_[UA_BOOLEAN],
+		retval |= UA_Variant_copySetValue(&v.value, &UA_TYPES[UA_BOOLEAN],
 				&((UA_VariableNode *) node)->historizing);
 		break;
 
@@ -183,7 +181,7 @@
 		CHECK_NODECLASS(UA_NODECLASS_METHOD)
 		;
 		v.encodingMask = UA_DATAVALUE_ENCODINGMASK_VARIANT;
-		retval |= UA_Variant_copySetValue(&v.value, &UA_[UA_BOOLEAN],
+		retval |= UA_Variant_copySetValue(&v.value, &UA_TYPES[UA_BOOLEAN],
 				&((UA_MethodNode *) node)->executable);
 		break;
 
@@ -191,7 +189,7 @@
 		CHECK_NODECLASS(UA_NODECLASS_METHOD)
 		;
 		v.encodingMask = UA_DATAVALUE_ENCODINGMASK_VARIANT;
-		retval |= UA_Variant_copySetValue(&v.value, &UA_[UA_BOOLEAN],
+		retval |= UA_Variant_copySetValue(&v.value, &UA_TYPES[UA_BOOLEAN],
 				&((UA_MethodNode *) node)->userExecutable);
 		break;
 
@@ -220,13 +218,13 @@
 		return;
 	}
 	if (UA_Array_new((void **) &response->results, request->nodesToReadSize,
-			&UA_[UA_DATAVALUE]) != UA_STATUSCODE_GOOD) {
+			&UA_TYPES[UA_DATAVALUE]) != UA_STATUSCODE_GOOD) {
 		response->responseHeader.serviceResult = UA_STATUSCODE_BADOUTOFMEMORY;
 		return;
 	}
 
 	if (UA_Array_new((void **) &response->diagnosticInfos,
-			request->nodesToReadSize, &UA_[UA_DIAGNOSTICINFO])
+			request->nodesToReadSize, &UA_TYPES[UA_DIAGNOSTICINFO])
 			!= UA_STATUSCODE_GOOD) {
 		response->responseHeader.serviceResult = UA_STATUSCODE_BADOUTOFMEMORY;
 		return;
@@ -237,13 +235,13 @@
 	UA_UInt16 *associatedIndices;
 	UA_UInt32 differentNamespaceIndexCount = 0;
 	if (UA_Array_new((void **) &numberOfFoundIndices, request->nodesToReadSize,
-			&UA_[UA_UINT32]) != UA_STATUSCODE_GOOD) {
+			&UA_TYPES[UA_UINT32]) != UA_STATUSCODE_GOOD) {
 		response->responseHeader.serviceResult = UA_STATUSCODE_BADOUTOFMEMORY;
 		return;
 	}
 
 	if (UA_Array_new((void **) &associatedIndices, request->nodesToReadSize,
-			&UA_[UA_UINT16]) != UA_STATUSCODE_GOOD) {
+			&UA_TYPES[UA_UINT16]) != UA_STATUSCODE_GOOD) {
 		response->responseHeader.serviceResult = UA_STATUSCODE_BADOUTOFMEMORY;
 		return;
 	}
@@ -253,7 +251,7 @@
 
 	UA_UInt32 *readValueIdIndices;
 	if (UA_Array_new((void **) &readValueIdIndices, request->nodesToReadSize,
-			&UA_[UA_UINT32]) != UA_STATUSCODE_GOOD) {
+			&UA_TYPES[UA_UINT32]) != UA_STATUSCODE_GOOD) {
 		response->responseHeader.serviceResult = UA_STATUSCODE_BADOUTOFMEMORY;
 		return;
 	}
@@ -298,7 +296,7 @@
 	response->resultsSize = request->nodesToWriteSize;
 
 	if (UA_Array_new((void **) &response->results, request->nodesToWriteSize,
-			&UA_[UA_STATUSCODE])) {
+			&UA_TYPES[UA_STATUSCODE])) {
 		response->responseHeader.serviceResult = UA_STATUSCODE_BADOUTOFMEMORY;
 		return;
 	}
@@ -309,13 +307,13 @@
 	}
 
 	if (UA_Array_new((void **) &response->results, request->nodesToWriteSize,
-			&UA_[UA_DATAVALUE]) != UA_STATUSCODE_GOOD) {
+			&UA_TYPES[UA_DATAVALUE]) != UA_STATUSCODE_GOOD) {
 		response->responseHeader.serviceResult = UA_STATUSCODE_BADOUTOFMEMORY;
 		return;
 	}
 
 	if (UA_Array_new((void **) &response->diagnosticInfos,
-			request->nodesToWriteSize, &UA_[UA_DIAGNOSTICINFO])
+			request->nodesToWriteSize, &UA_TYPES[UA_DIAGNOSTICINFO])
 			!= UA_STATUSCODE_GOOD) {
 		response->responseHeader.serviceResult = UA_STATUSCODE_BADOUTOFMEMORY;
 		return;
@@ -326,13 +324,13 @@
 	UA_UInt16 *associatedIndices;
 	UA_UInt32 differentNamespaceIndexCount = 0;
 	if (UA_Array_new((void **) &numberOfFoundIndices, request->nodesToWriteSize,
-			&UA_[UA_UINT32]) != UA_STATUSCODE_GOOD) {
+			&UA_TYPES[UA_UINT32]) != UA_STATUSCODE_GOOD) {
 		response->responseHeader.serviceResult = UA_STATUSCODE_BADOUTOFMEMORY;
 		return;
 	}
 
 	if (UA_Array_new((void **) &associatedIndices, request->nodesToWriteSize,
-			&UA_[UA_UINT16]) != UA_STATUSCODE_GOOD) {
+			&UA_TYPES[UA_UINT16]) != UA_STATUSCODE_GOOD) {
 		response->responseHeader.serviceResult = UA_STATUSCODE_BADOUTOFMEMORY;
 		return;
 	}
@@ -342,7 +340,7 @@
 
 	UA_UInt32 *writeValues;
 	if (UA_Array_new((void **) &writeValues, request->nodesToWriteSize,
-			&UA_[UA_UINT32]) != UA_STATUSCODE_GOOD) {
+			&UA_TYPES[UA_UINT32]) != UA_STATUSCODE_GOOD) {
 		response->responseHeader.serviceResult = UA_STATUSCODE_BADOUTOFMEMORY;
 		return;
 	}
@@ -373,338 +371,4 @@
 	UA_free(numberOfFoundIndices);
 	UA_free(associatedIndices);
 
-=======
-static UA_DataValue service_read_node(UA_Server *server, const UA_ReadValueId *id) {
-    UA_DataValue v;
-    UA_DataValue_init(&v);
-
-    UA_Node const *node   = UA_NULL;
-    UA_Int32       result = UA_NodeStore_get(server->nodestore, &(id->nodeId), &node);
-    if(result != UA_STATUSCODE_GOOD || node == UA_NULL) {
-        v.encodingMask = UA_DATAVALUE_ENCODINGMASK_STATUSCODE;
-        v.status       = UA_STATUSCODE_BADNODEIDUNKNOWN;
-        return v;
-    }
-    UA_StatusCode retval = UA_STATUSCODE_GOOD;
-
-    switch(id->attributeId) {
-    case UA_ATTRIBUTEID_NODEID:
-        v.encodingMask = UA_DATAVALUE_ENCODINGMASK_VARIANT;
-        retval |= UA_Variant_copySetValue(&v.value, &UA_TYPES[UA_NODEID], &node->nodeId);
-        break;
-
-    case UA_ATTRIBUTEID_NODECLASS:
-        v.encodingMask = UA_DATAVALUE_ENCODINGMASK_VARIANT;
-        retval |= UA_Variant_copySetValue(&v.value, &UA_TYPES[UA_INT32], &node->nodeClass);
-        break;
-
-    case UA_ATTRIBUTEID_BROWSENAME:
-        v.encodingMask = UA_DATAVALUE_ENCODINGMASK_VARIANT;
-        retval |= UA_Variant_copySetValue(&v.value, &UA_TYPES[UA_QUALIFIEDNAME], &node->browseName);
-        break;
-
-    case UA_ATTRIBUTEID_DISPLAYNAME:
-        v.encodingMask = UA_DATAVALUE_ENCODINGMASK_VARIANT;
-        retval |= UA_Variant_copySetValue(&v.value, &UA_TYPES[UA_LOCALIZEDTEXT], &node->displayName);
-        break;
-
-    case UA_ATTRIBUTEID_DESCRIPTION:
-        v.encodingMask = UA_DATAVALUE_ENCODINGMASK_VARIANT;
-        retval |= UA_Variant_copySetValue(&v.value, &UA_TYPES[UA_LOCALIZEDTEXT], &node->description);
-        break;
-
-    case UA_ATTRIBUTEID_WRITEMASK:
-        v.encodingMask = UA_DATAVALUE_ENCODINGMASK_VARIANT;
-        retval |= UA_Variant_copySetValue(&v.value, &UA_TYPES[UA_UINT32], &node->writeMask);
-        break;
-
-    case UA_ATTRIBUTEID_USERWRITEMASK:
-        v.encodingMask = UA_DATAVALUE_ENCODINGMASK_VARIANT;
-        retval |= UA_Variant_copySetValue(&v.value, &UA_TYPES[UA_UINT32], &node->userWriteMask);
-        break;
-
-    case UA_ATTRIBUTEID_ISABSTRACT:
-        CHECK_NODECLASS(
-            UA_NODECLASS_REFERENCETYPE | UA_NODECLASS_OBJECTTYPE | UA_NODECLASS_VARIABLETYPE |
-            UA_NODECLASS_DATATYPE);
-        v.encodingMask = UA_DATAVALUE_ENCODINGMASK_VARIANT;
-        retval |=
-            UA_Variant_copySetValue(&v.value, &UA_TYPES[UA_BOOLEAN], &((UA_ReferenceTypeNode *)node)->isAbstract);
-        break;
-
-    case UA_ATTRIBUTEID_SYMMETRIC:
-        CHECK_NODECLASS(UA_NODECLASS_REFERENCETYPE);
-        v.encodingMask = UA_DATAVALUE_ENCODINGMASK_VARIANT;
-        retval |= UA_Variant_copySetValue(&v.value, &UA_TYPES[UA_BOOLEAN],
-                                          &((UA_ReferenceTypeNode *)node)->symmetric);
-        break;
-
-    case UA_ATTRIBUTEID_INVERSENAME:
-        CHECK_NODECLASS(UA_NODECLASS_REFERENCETYPE);
-        v.encodingMask = UA_DATAVALUE_ENCODINGMASK_VARIANT;
-        retval |= UA_Variant_copySetValue(&v.value, &UA_TYPES[UA_LOCALIZEDTEXT],
-                                          &((UA_ReferenceTypeNode *)node)->inverseName);
-        break;
-
-    case UA_ATTRIBUTEID_CONTAINSNOLOOPS:
-        CHECK_NODECLASS(UA_NODECLASS_VIEW);
-        v.encodingMask = UA_DATAVALUE_ENCODINGMASK_VARIANT;
-        retval |= UA_Variant_copySetValue(&v.value, &UA_TYPES[UA_BOOLEAN],
-                                          &((UA_ViewNode *)node)->containsNoLoops);
-        break;
-
-    case UA_ATTRIBUTEID_EVENTNOTIFIER:
-        CHECK_NODECLASS(UA_NODECLASS_VIEW | UA_NODECLASS_OBJECT);
-        v.encodingMask = UA_DATAVALUE_ENCODINGMASK_VARIANT;
-        retval |= UA_Variant_copySetValue(&v.value, &UA_TYPES[UA_BYTE],
-                                          &((UA_ViewNode *)node)->eventNotifier);
-        break;
-
-    case UA_ATTRIBUTEID_VALUE:
-        CHECK_NODECLASS(UA_NODECLASS_VARIABLE | UA_NODECLASS_VARIABLETYPE);
-        v.encodingMask = UA_DATAVALUE_ENCODINGMASK_VARIANT;
-        retval |= UA_Variant_copy(&((UA_VariableNode *)node)->value, &v.value); // todo: zero-copy
-        break;
-
-    case UA_ATTRIBUTEID_DATATYPE:
-        CHECK_NODECLASS(UA_NODECLASS_VARIABLE | UA_NODECLASS_VARIABLETYPE);
-        v.encodingMask = UA_DATAVALUE_ENCODINGMASK_VARIANT;
-        retval |= UA_Variant_copySetValue(&v.value, &UA_TYPES[UA_NODEID],
-                                          &((UA_VariableTypeNode *)node)->dataType);
-        break;
-
-    case UA_ATTRIBUTEID_VALUERANK:
-        CHECK_NODECLASS(UA_NODECLASS_VARIABLE | UA_NODECLASS_VARIABLETYPE);
-        v.encodingMask = UA_DATAVALUE_ENCODINGMASK_VARIANT;
-        retval |= UA_Variant_copySetValue(&v.value, &UA_TYPES[UA_INT32],
-                                          &((UA_VariableTypeNode *)node)->valueRank);
-        break;
-
-    case UA_ATTRIBUTEID_ARRAYDIMENSIONS:
-        CHECK_NODECLASS(UA_NODECLASS_VARIABLE | UA_NODECLASS_VARIABLETYPE);
-        v.encodingMask = UA_DATAVALUE_ENCODINGMASK_VARIANT;
-        UA_Variant_copySetArray(&v.value, &UA_TYPES[UA_UINT32],
-                                ((UA_VariableTypeNode *)node)->arrayDimensionsSize,
-                                &((UA_VariableTypeNode *)node)->arrayDimensions);
-        break;
-
-    case UA_ATTRIBUTEID_ACCESSLEVEL:
-        CHECK_NODECLASS(UA_NODECLASS_VARIABLE);
-        v.encodingMask = UA_DATAVALUE_ENCODINGMASK_VARIANT;
-        retval |= UA_Variant_copySetValue(&v.value, &UA_TYPES[UA_BYTE],
-                                          &((UA_VariableNode *)node)->accessLevel);
-        break;
-
-    case UA_ATTRIBUTEID_USERACCESSLEVEL:
-        CHECK_NODECLASS(UA_NODECLASS_VARIABLE);
-        v.encodingMask = UA_DATAVALUE_ENCODINGMASK_VARIANT;
-        retval |= UA_Variant_copySetValue(&v.value, &UA_TYPES[UA_BYTE],
-                                          &((UA_VariableNode *)node)->userAccessLevel);
-        break;
-
-    case UA_ATTRIBUTEID_MINIMUMSAMPLINGINTERVAL:
-        CHECK_NODECLASS(UA_NODECLASS_VARIABLE);
-        v.encodingMask = UA_DATAVALUE_ENCODINGMASK_VARIANT;
-        retval |= UA_Variant_copySetValue(&v.value, &UA_TYPES[UA_DOUBLE],
-                                          &((UA_VariableNode *)node)->minimumSamplingInterval);
-        break;
-
-    case UA_ATTRIBUTEID_HISTORIZING:
-        CHECK_NODECLASS(UA_NODECLASS_VARIABLE);
-        v.encodingMask = UA_DATAVALUE_ENCODINGMASK_VARIANT;
-        retval |= UA_Variant_copySetValue(&v.value, &UA_TYPES[UA_BOOLEAN],
-                                          &((UA_VariableNode *)node)->historizing);
-        break;
-
-    case UA_ATTRIBUTEID_EXECUTABLE:
-        CHECK_NODECLASS(UA_NODECLASS_METHOD);
-        v.encodingMask = UA_DATAVALUE_ENCODINGMASK_VARIANT;
-        retval |= UA_Variant_copySetValue(&v.value, &UA_TYPES[UA_BOOLEAN],
-                                          &((UA_MethodNode *)node)->executable);
-        break;
-
-    case UA_ATTRIBUTEID_USEREXECUTABLE:
-        CHECK_NODECLASS(UA_NODECLASS_METHOD);
-        v.encodingMask = UA_DATAVALUE_ENCODINGMASK_VARIANT;
-        retval |= UA_Variant_copySetValue(&v.value, &UA_TYPES[UA_BOOLEAN],
-                                          &((UA_MethodNode *)node)->userExecutable);
-        break;
-
-    default:
-        v.encodingMask = UA_DATAVALUE_ENCODINGMASK_STATUSCODE;
-        v.status       = UA_STATUSCODE_BADATTRIBUTEIDINVALID;
-        break;
-    }
-
-    UA_NodeStore_release(node);
-
-    if(retval != UA_STATUSCODE_GOOD) {
-        v.encodingMask = UA_DATAVALUE_ENCODINGMASK_STATUSCODE;
-        v.status       = UA_STATUSCODE_BADNOTREADABLE;
-    }
-
-    return v;
-}
-
-void Service_Read(UA_Server *server, UA_Session *session, const UA_ReadRequest *request,
-                  UA_ReadResponse *response) {
-    if(request->nodesToReadSize <= 0) {
-        response->responseHeader.serviceResult = UA_STATUSCODE_BADNOTHINGTODO;
-        return;
-    }
-
-    UA_StatusCode retval = UA_Array_new((void**)&response->results, request->nodesToReadSize, &UA_TYPES[UA_DATAVALUE]);
-    if(retval) {
-        response->responseHeader.serviceResult = retval;
-        return;
-    }
-
-    response->resultsSize = request->nodesToReadSize;
-    for(UA_Int32 i = 0;i < response->resultsSize;i++)
-        response->results[i] = service_read_node(server, &request->nodesToRead[i]);
-}
-
-static UA_StatusCode Service_Write_writeNode(UA_Server *server, UA_WriteValue *writeValue) {
-    UA_StatusCode retval = UA_STATUSCODE_GOOD;
-    const UA_Node *node;
-    retval = UA_NodeStore_get(server->nodestore, &writeValue->nodeId, &node);
-    if(retval)
-        return retval;
-
-    switch(writeValue->attributeId) {
-    case UA_ATTRIBUTEID_NODEID:
-        /* if(writeValue->value.encodingMask == UA_DATAVALUE_ENCODINGMASK_VARIANT){ } */
-        retval = UA_STATUSCODE_BADWRITENOTSUPPORTED;
-        break;
-
-    case UA_ATTRIBUTEID_NODECLASS:
-        /* if(writeValue->value.encodingMask == UA_DATAVALUE_ENCODINGMASK_VARIANT){ } */
-        retval = UA_STATUSCODE_BADWRITENOTSUPPORTED;
-        break;
-
-    case UA_ATTRIBUTEID_BROWSENAME:
-        /* if(writeValue->value.encodingMask == UA_DATAVALUE_ENCODINGMASK_VARIANT){} */
-        retval = UA_STATUSCODE_BADWRITENOTSUPPORTED;
-        break;
-
-    case UA_ATTRIBUTEID_DISPLAYNAME:
-        /* if(writeValue->value.encodingMask == UA_DATAVALUE_ENCODINGMASK_VARIANT){} */
-        retval = UA_STATUSCODE_BADWRITENOTSUPPORTED;
-        break;
-
-    case UA_ATTRIBUTEID_DESCRIPTION:
-        /* if(writeValue->value.encodingMask == UA_DATAVALUE_ENCODINGMASK_VARIANT){} */
-        retval = UA_STATUSCODE_BADWRITENOTSUPPORTED;
-        break;
-
-    case UA_ATTRIBUTEID_WRITEMASK:
-        /* if(writeValue->value.encodingMask == UA_DATAVALUE_ENCODINGMASK_VARIANT){} */
-        retval = UA_STATUSCODE_BADWRITENOTSUPPORTED;
-        break;
-
-    case UA_ATTRIBUTEID_USERWRITEMASK:
-        /* if(writeValue->value.encodingMask == UA_DATAVALUE_ENCODINGMASK_VARIANT){} */
-        retval = UA_STATUSCODE_BADWRITENOTSUPPORTED;
-        break;
-
-    case UA_ATTRIBUTEID_ISABSTRACT:
-        /* if(writeValue->value.encodingMask == UA_DATAVALUE_ENCODINGMASK_VARIANT){} */
-        retval = UA_STATUSCODE_BADWRITENOTSUPPORTED;
-        break;
-
-    case UA_ATTRIBUTEID_SYMMETRIC:
-        /* if(writeValue->value.encodingMask == UA_DATAVALUE_ENCODINGMASK_VARIANT){} */
-        retval = UA_STATUSCODE_BADWRITENOTSUPPORTED;
-        break;
-
-    case UA_ATTRIBUTEID_INVERSENAME:
-        /* if(writeValue->value.encodingMask == UA_DATAVALUE_ENCODINGMASK_VARIANT){} */
-        retval = UA_STATUSCODE_BADWRITENOTSUPPORTED;
-        break;
-
-    case UA_ATTRIBUTEID_CONTAINSNOLOOPS:
-        /* if(writeValue->value.encodingMask == UA_DATAVALUE_ENCODINGMASK_VARIANT){} */
-        retval = UA_STATUSCODE_BADWRITENOTSUPPORTED;
-        break;
-
-    case UA_ATTRIBUTEID_EVENTNOTIFIER:
-        /* if(writeValue->value.encodingMask == UA_DATAVALUE_ENCODINGMASK_VARIANT){} */
-        retval = UA_STATUSCODE_BADWRITENOTSUPPORTED;
-        break;
-
-    case UA_ATTRIBUTEID_VALUE:
-        if(writeValue->value.encodingMask == UA_DATAVALUE_ENCODINGMASK_VARIANT) {
-            retval |= UA_Variant_copy(&writeValue->value.value, &((UA_VariableNode *)node)->value); // todo: zero-copy
-        }
-        break;
-
-    case UA_ATTRIBUTEID_DATATYPE:
-        /* if(writeValue->value.encodingMask == UA_DATAVALUE_ENCODINGMASK_VARIANT){} */
-        retval = UA_STATUSCODE_BADWRITENOTSUPPORTED;
-        break;
-
-    case UA_ATTRIBUTEID_VALUERANK:
-        /* if(writeValue->value.encodingMask == UA_DATAVALUE_ENCODINGMASK_VARIANT){} */
-        retval = UA_STATUSCODE_BADWRITENOTSUPPORTED;
-        break;
-
-    case UA_ATTRIBUTEID_ARRAYDIMENSIONS:
-        /* if(writeValue->value.encodingMask == UA_DATAVALUE_ENCODINGMASK_VARIANT){} */
-        retval = UA_STATUSCODE_BADWRITENOTSUPPORTED;
-        break;
-
-    case UA_ATTRIBUTEID_ACCESSLEVEL:
-        /* if(writeValue->value.encodingMask == UA_DATAVALUE_ENCODINGMASK_VARIANT){} */
-        retval = UA_STATUSCODE_BADWRITENOTSUPPORTED;
-        break;
-
-    case UA_ATTRIBUTEID_USERACCESSLEVEL:
-        /* if(writeValue->value.encodingMask == UA_DATAVALUE_ENCODINGMASK_VARIANT){} */
-        retval = UA_STATUSCODE_BADWRITENOTSUPPORTED;
-        break;
-
-    case UA_ATTRIBUTEID_MINIMUMSAMPLINGINTERVAL:
-        /* if(writeValue->value.encodingMask == UA_DATAVALUE_ENCODINGMASK_VARIANT){} */
-        retval = UA_STATUSCODE_BADWRITENOTSUPPORTED;
-        break;
-
-    case UA_ATTRIBUTEID_HISTORIZING:
-        /* if(writeValue->value.encodingMask == UA_DATAVALUE_ENCODINGMASK_VARIANT){} */
-        retval = UA_STATUSCODE_BADWRITENOTSUPPORTED;
-        break;
-
-    case UA_ATTRIBUTEID_EXECUTABLE:
-        /* if(writeValue->value.encodingMask == UA_DATAVALUE_ENCODINGMASK_VARIANT){} */
-        retval = UA_STATUSCODE_BADWRITENOTSUPPORTED;
-        break;
-
-    case UA_ATTRIBUTEID_USEREXECUTABLE:
-        /* if(writeValue->value.encodingMask == UA_DATAVALUE_ENCODINGMASK_VARIANT){} */
-        retval = UA_STATUSCODE_BADWRITENOTSUPPORTED;
-        break;
-
-    default:
-        retval = UA_STATUSCODE_BADATTRIBUTEIDINVALID;
-        break;
-    }
-
-    UA_NodeStore_release(node);
-    return retval;
-
-}
-
-void Service_Write(UA_Server *server, UA_Session *session,
-                   const UA_WriteRequest *request, UA_WriteResponse *response) {
-    UA_assert(server != UA_NULL && session != UA_NULL && request != UA_NULL && response != UA_NULL);
-
-    UA_StatusCode retval = UA_Array_new((void**)&response->results, request->nodesToWriteSize, &UA_TYPES[UA_STATUSCODE]);
-    if(retval) {
-        response->responseHeader.serviceResult = retval;
-        return;
-    }
-    
-    response->resultsSize = request->nodesToWriteSize;
-    for(UA_Int32 i = 0;i < request->nodesToWriteSize;i++)
-        response->results[i] = Service_Write_writeNode(server, &request->nodesToWrite[i]);
->>>>>>> e4a17a34
 }
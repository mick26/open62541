--- conflicted
+++ resolved
@@ -1239,21 +1239,13 @@
     }
 
     // hostname.
-<<<<<<< HEAD
-	size_t maxHostnameLen = hostnameLen < 63 ? hostnameLen : 63;
-=======
     size_t maxHostnameLen = hostnameLen < 63 ? hostnameLen : 63;
->>>>>>> 7547e6f2
     char *localDomain = malloc(maxHostnameLen+1);
     if (!localDomain) {
         free(fullServiceDomain);
         return UA_STATUSCODE_BADOUTOFMEMORY;
     }
-<<<<<<< HEAD
-    snprintf(localDomain, maxHostnameLen+2, "%.*s.",(int)(maxHostnameLen), hostname);
-=======
     snprintf(localDomain, maxHostnameLen+1, "%.*s.",(int)(maxHostnameLen), hostname);
->>>>>>> 7547e6f2
 
 
     // [servername]-[hostname]._opcua-tcp._tcp.local. 86400 IN SRV 0 5 port [hostname].

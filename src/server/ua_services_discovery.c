--- conflicted
+++ resolved
@@ -28,11 +28,7 @@
 #   include <netinet/in.h> // for struct ip_mreq
 #   include <ifaddrs.h>
 #   include <net/if.h> /* for IFF_RUNNING */
-<<<<<<< HEAD
-#   include <netdb.h>
-=======
 #   include <netdb.h> // for recvfrom in cygwin
->>>>>>> 295fe14d
 #  endif
 # endif
 #endif

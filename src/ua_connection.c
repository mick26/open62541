#include "ua_util.h"
#include "ua_connection_internal.h"
#include "ua_types_encoding_binary.h"
#include "ua_types_generated_encoding_binary.h"
#include "ua_types_generated_handling.h"
#include "ua_securechannel.h"

void UA_Connection_init(UA_Connection *connection) {
    connection->state = UA_CONNECTION_CLOSED;
    connection->localConf = UA_ConnectionConfig_standard;
    connection->remoteConf = UA_ConnectionConfig_standard;
    connection->channel = NULL;
    connection->sockfd = 0;
    connection->handle = NULL;
    UA_ByteString_init(&connection->incompleteMessage);
    connection->send = NULL;
    connection->recv = NULL;
    connection->close = NULL;
    connection->getSendBuffer = NULL;
    connection->releaseSendBuffer = NULL;
    connection->releaseRecvBuffer = NULL;
}

void UA_Connection_deleteMembers(UA_Connection *connection) {
    UA_ByteString_deleteMembers(&connection->incompleteMessage);
}

UA_StatusCode
UA_Connection_completeMessages(UA_Connection *connection, UA_ByteString * UA_RESTRICT message,
                              UA_Boolean * UA_RESTRICT realloced) {
    UA_StatusCode retval = UA_STATUSCODE_GOOD;

    /* We have a stored an incomplete chunk. Concat the received message to the end.
     * After this block, connection->incompleteMessage is always empty. */
    if(connection->incompleteMessage.length > 0) {
        size_t length = connection->incompleteMessage.length + message->length;
        UA_Byte *data = UA_realloc(connection->incompleteMessage.data, length);
        if(!data) {
            retval = UA_STATUSCODE_BADOUTOFMEMORY;
            goto cleanup;
        }
        memcpy(&data[connection->incompleteMessage.length], message->data, message->length);
        connection->releaseRecvBuffer(connection, message);
        message->data = data;
        message->length = length;
        *realloced = true;
        connection->incompleteMessage = UA_BYTESTRING_NULL;
    }

    /* Loop over the chunks in the received buffer */
    size_t complete_until = 0; /* the received complete chunks end at this point */
    UA_Boolean garbage_end = false; /* garbage after the last complete message */
    while(message->length - complete_until >= 8) {
        /* Check the message type */
        UA_UInt32 msgtype = (UA_UInt32)message->data[complete_until] +
            ((UA_UInt32)message->data[complete_until+1] << 8) +
            ((UA_UInt32)message->data[complete_until+2] << 16);
        if(msgtype != ('M' + ('S' << 8) + ('G' << 16)) &&
           msgtype != ('O' + ('P' << 8) + ('N' << 16)) &&
           msgtype != ('H' + ('E' << 8) + ('L' << 16)) &&
           msgtype != ('A' + ('C' << 8) + ('K' << 16)) &&
           msgtype != ('C' + ('L' << 8) + ('O' << 16))) {
            garbage_end = true; /* the message type is not recognized */
            break;
        }

        /* Decode the length of the chunk */
        UA_UInt32 chunk_length = 0;
        size_t length_pos = complete_until + 4;
        UA_StatusCode decode_retval = UA_UInt32_decodeBinary(message, &length_pos, &chunk_length);

        /* The message size is not allowed. Throw the remaining bytestring away */
        if(decode_retval != UA_STATUSCODE_GOOD || chunk_length < 16 || chunk_length > connection->localConf.recvBufferSize) {
            garbage_end = true;
            break;
        }

        /* The chunk is okay but incomplete. Store the end. */
        if(chunk_length + complete_until > message->length)
            break;

        complete_until += chunk_length; /* Go to the next chunk */
    }

    /* Separate incomplete chunks */
    if(complete_until != message->length) {
        /* Garbage after the last good chunk. No need to keep a buffer */
        if(garbage_end) {
            if(complete_until == 0)
                goto cleanup; /* All garbage, only happens on messages from the network layer */
            message->length = complete_until;
            return UA_STATUSCODE_GOOD;
        }

        /* No good chunk, only an incomplete one */
        if(complete_until == 0) {
            if(!*realloced) {
                retval = UA_ByteString_allocBuffer(&connection->incompleteMessage, message->length);
                if(retval != UA_STATUSCODE_GOOD)
                    goto cleanup;
                memcpy(connection->incompleteMessage.data, message->data, message->length);
                connection->releaseRecvBuffer(connection, message);
                *realloced = true;
            } else {
                connection->incompleteMessage = *message;
                *message = UA_BYTESTRING_NULL;
            }
            return UA_STATUSCODE_GOOD;
        }

        /* At least one good chunk and an incomplete one */
        size_t incomplete_length = message->length - complete_until;
        retval = UA_ByteString_allocBuffer(&connection->incompleteMessage, incomplete_length);
        if(retval != UA_STATUSCODE_GOOD)
            goto cleanup;
        memcpy(&connection->incompleteMessage.data, &message->data[complete_until], incomplete_length);
        message->length = complete_until;
    }

    return UA_STATUSCODE_GOOD;

 cleanup:
    if(!*realloced)
        connection->releaseRecvBuffer(connection, message);
    UA_ByteString_deleteMembers(&connection->incompleteMessage);
    return retval;
}

#if (__GNUC__ >= 4 && __GNUC_MINOR__ >= 6)
#pragma GCC diagnostic push
#pragma GCC diagnostic ignored "-Wextra"
#pragma GCC diagnostic ignored "-Wcast-qual"
#pragma GCC diagnostic ignored "-Wunused-value"
#endif

void UA_Connection_detachSecureChannel(UA_Connection *connection) {
#ifdef UA_ENABLE_MULTITHREADING
    UA_SecureChannel *channel = connection->channel;
    if(channel)
        uatomic_cmpxchg(&channel->connection, connection, NULL);
    uatomic_set(&connection->channel, NULL);
#else
    if(connection->channel)
        connection->channel->connection = NULL;
    connection->channel = NULL;
#endif
}

void UA_Connection_attachSecureChannel(UA_Connection *connection, UA_SecureChannel *channel) {
#ifdef UA_ENABLE_MULTITHREADING
    if(uatomic_cmpxchg(&channel->connection, NULL, connection) == NULL)
        uatomic_set((void**)&connection->channel, (void*)channel);
#else
    if(channel->connection != NULL)
        return;
    channel->connection = connection;
    connection->channel = channel;
#endif
}

#if (__GNUC__ >= 4 && __GNUC_MINOR__ >= 6)
#pragma GCC diagnostic pop
#endif

<<<<<<< HEAD
UA_StatusCode UA_EndpointUrl_split_ptr(const char *endpointUrl, char *hostname, const char ** port, const char **path) {
    if (!endpointUrl || !hostname)
        return UA_STATUSCODE_BADINVALIDARGUMENT;
    size_t urlLength = strlen(endpointUrl);
    if(urlLength < 10 || urlLength >= 256) {
        return UA_STATUSCODE_BADOUTOFRANGE;
    }
    if(strncmp(endpointUrl, "opc.tcp://", 10) != 0) {
        return UA_STATUSCODE_BADATTRIBUTEIDINVALID;
    }
=======
UA_StatusCode
UA_EndpointUrl_split_ptr(const char *endpointUrl, char *hostname,
                         const char ** port, const char **path) {
    if (!endpointUrl || !hostname)
        return UA_STATUSCODE_BADINVALIDARGUMENT;

    size_t urlLength = strlen(endpointUrl);
    if(urlLength < 10 || urlLength >= 256)
        return UA_STATUSCODE_BADOUTOFRANGE;

    if(strncmp(endpointUrl, "opc.tcp://", 10) != 0)
        return UA_STATUSCODE_BADATTRIBUTEIDINVALID;
>>>>>>> 997c244b

    if (urlLength == 10) {
        hostname[0] = '\0';
        port = NULL;
        *path = NULL;
    }

    /* where does the port begin? */
    size_t portpos = 10;
<<<<<<< HEAD
    for(; portpos < urlLength; portpos++) {
=======
    // opc.tcp://[2001:0db8:85a3::8a2e:0370:7334]:1234/path
    // if ip6, then end not found, otherwise we are fine
    UA_Boolean ip6_end_found = endpointUrl[portpos] != '[';
    for(; portpos < urlLength; portpos++) {
        if (!ip6_end_found) {
            if (endpointUrl[portpos] == ']')
                ip6_end_found = UA_TRUE;
            continue;
        }

>>>>>>> 997c244b
        if(endpointUrl[portpos] == ':' || endpointUrl[portpos] == '/')
            break;
    }

    memcpy(hostname, &endpointUrl[10], portpos - 10);
    hostname[portpos-10] = 0;

    if(port) {
        if (portpos < urlLength - 1) {
            if (endpointUrl[portpos] == '/')
                *port = NULL;
            else
                *port = &endpointUrl[portpos + 1];
        } else {
            *port = NULL;
        }
    }

    if(path) {
        size_t pathpos = portpos < urlLength ? portpos : 10;
        for(; pathpos < urlLength; pathpos++) {
            if(endpointUrl[pathpos] == '/')
                break;
        }
<<<<<<< HEAD
        if (pathpos < urlLength)
            *path = &endpointUrl[pathpos];
=======
        if (pathpos < urlLength-1)
            *path = &endpointUrl[pathpos+1]; // do not include slash in path
>>>>>>> 997c244b
        else
            *path = NULL;
    }

    return UA_STATUSCODE_GOOD;
}


<<<<<<< HEAD
UA_StatusCode UA_EndpointUrl_split(const char *endpointUrl, char *hostname, UA_UInt16 * port, const char ** path) {
    UA_StatusCode retval;
    const char* portTmp = NULL;
    const char* pathTmp = NULL;
    if ((retval = UA_EndpointUrl_split_ptr(endpointUrl, hostname, &portTmp, &pathTmp)) != UA_STATUSCODE_GOOD) {
        if (hostname)
            hostname[0] = '\0';
        return retval;
    }
    if (!port && !path) {
        return UA_STATUSCODE_GOOD;
    }

    char portStr[6];
    portStr[0] = '\0';
    if (portTmp)
    {
        if (pathTmp) {
            size_t portLen = (size_t)(pathTmp-portTmp);
            if (portLen > 5) // max is 65535
                return UA_STATUSCODE_BADOUTOFRANGE;
			#ifdef _MSC_VER
			strncpy_s(portStr, 6, portTmp, portLen);
			#else
            strncpy(portStr, portTmp, portLen);
			#endif
            portStr[(size_t)(pathTmp-portTmp)]='\0';
        } else {
            size_t portLen = strlen(portTmp);
            if (portLen > 5) // max is 65535
                return UA_STATUSCODE_BADOUTOFRANGE;
			#ifdef _MSC_VER
            strncpy_s(portStr, 6, portTmp, portLen);
			#else
			strncpy(portStr, portTmp, portLen);
			#endif
            portStr[portLen]='\0';
        }
        if (port) {
            int p = atoi(portStr);
=======
UA_StatusCode
UA_EndpointUrl_split(const char *endpointUrl, char *hostname,
                     UA_UInt16 * port, const char ** path) {
    const char* portTmp = NULL;
    const char* pathTmp = NULL;
    UA_StatusCode retval = UA_EndpointUrl_split_ptr(endpointUrl, hostname, &portTmp, &pathTmp);
    if(retval != UA_STATUSCODE_GOOD) {
        if(hostname)
            hostname[0] = '\0';
        return retval;
    }
    if(!port && !path)
        return UA_STATUSCODE_GOOD;

    char portStr[6];
    portStr[0] = '\0';
    if(portTmp) {
        size_t portLen;
        if (pathTmp)
            portLen = (size_t)(pathTmp-portTmp-1);
        else
            portLen = strlen(portTmp);

        if (portLen > 5) // max is 65535
            return UA_STATUSCODE_BADOUTOFRANGE;

        memcpy(portStr, portTmp, portLen);
        portStr[portLen]='\0';

        if(port) {
            for (size_t i=0; i<6; i++) {
                if (portStr[i] == 0)
                    break;
                if (portStr[i] < '0' || portStr[i] > '9')
                    return UA_STATUSCODE_BADOUTOFRANGE;
            }

            UA_UInt32 p;
            UA_readNumber((UA_Byte*)portStr, 6, &p);
>>>>>>> 997c244b
            if (p>65535)
                return UA_STATUSCODE_BADOUTOFRANGE;
            *port = (UA_UInt16)p;
        }
    } else {
        if (port)
            *port = 0;
    }
    if (path)
        *path = pathTmp;
    return UA_STATUSCODE_GOOD;
<<<<<<< HEAD
=======
}


size_t UA_readNumber(UA_Byte *buf, size_t buflen, UA_UInt32 *number) {
    if (!buf)
        return 0;
    UA_UInt32 n = 0;
    size_t progress = 0;
    /* read numbers until the end or a non-number character appears */
    while(progress < buflen) {
        UA_Byte c = buf[progress];
        if('0' > c || '9' < c)
            break;
        n = (n*10) + (UA_UInt32)(c-'0');
        progress++;
    }
    *number = n;
    return progress;
>>>>>>> 997c244b
}<|MERGE_RESOLUTION|>--- conflicted
+++ resolved
@@ -162,18 +162,6 @@
 #pragma GCC diagnostic pop
 #endif
 
-<<<<<<< HEAD
-UA_StatusCode UA_EndpointUrl_split_ptr(const char *endpointUrl, char *hostname, const char ** port, const char **path) {
-    if (!endpointUrl || !hostname)
-        return UA_STATUSCODE_BADINVALIDARGUMENT;
-    size_t urlLength = strlen(endpointUrl);
-    if(urlLength < 10 || urlLength >= 256) {
-        return UA_STATUSCODE_BADOUTOFRANGE;
-    }
-    if(strncmp(endpointUrl, "opc.tcp://", 10) != 0) {
-        return UA_STATUSCODE_BADATTRIBUTEIDINVALID;
-    }
-=======
 UA_StatusCode
 UA_EndpointUrl_split_ptr(const char *endpointUrl, char *hostname,
                          const char ** port, const char **path) {
@@ -186,7 +174,6 @@
 
     if(strncmp(endpointUrl, "opc.tcp://", 10) != 0)
         return UA_STATUSCODE_BADATTRIBUTEIDINVALID;
->>>>>>> 997c244b
 
     if (urlLength == 10) {
         hostname[0] = '\0';
@@ -196,9 +183,6 @@
 
     /* where does the port begin? */
     size_t portpos = 10;
-<<<<<<< HEAD
-    for(; portpos < urlLength; portpos++) {
-=======
     // opc.tcp://[2001:0db8:85a3::8a2e:0370:7334]:1234/path
     // if ip6, then end not found, otherwise we are fine
     UA_Boolean ip6_end_found = endpointUrl[portpos] != '[';
@@ -209,7 +193,6 @@
             continue;
         }
 
->>>>>>> 997c244b
         if(endpointUrl[portpos] == ':' || endpointUrl[portpos] == '/')
             break;
     }
@@ -234,13 +217,8 @@
             if(endpointUrl[pathpos] == '/')
                 break;
         }
-<<<<<<< HEAD
-        if (pathpos < urlLength)
-            *path = &endpointUrl[pathpos];
-=======
         if (pathpos < urlLength-1)
             *path = &endpointUrl[pathpos+1]; // do not include slash in path
->>>>>>> 997c244b
         else
             *path = NULL;
     }
@@ -249,48 +227,6 @@
 }
 
 
-<<<<<<< HEAD
-UA_StatusCode UA_EndpointUrl_split(const char *endpointUrl, char *hostname, UA_UInt16 * port, const char ** path) {
-    UA_StatusCode retval;
-    const char* portTmp = NULL;
-    const char* pathTmp = NULL;
-    if ((retval = UA_EndpointUrl_split_ptr(endpointUrl, hostname, &portTmp, &pathTmp)) != UA_STATUSCODE_GOOD) {
-        if (hostname)
-            hostname[0] = '\0';
-        return retval;
-    }
-    if (!port && !path) {
-        return UA_STATUSCODE_GOOD;
-    }
-
-    char portStr[6];
-    portStr[0] = '\0';
-    if (portTmp)
-    {
-        if (pathTmp) {
-            size_t portLen = (size_t)(pathTmp-portTmp);
-            if (portLen > 5) // max is 65535
-                return UA_STATUSCODE_BADOUTOFRANGE;
-			#ifdef _MSC_VER
-			strncpy_s(portStr, 6, portTmp, portLen);
-			#else
-            strncpy(portStr, portTmp, portLen);
-			#endif
-            portStr[(size_t)(pathTmp-portTmp)]='\0';
-        } else {
-            size_t portLen = strlen(portTmp);
-            if (portLen > 5) // max is 65535
-                return UA_STATUSCODE_BADOUTOFRANGE;
-			#ifdef _MSC_VER
-            strncpy_s(portStr, 6, portTmp, portLen);
-			#else
-			strncpy(portStr, portTmp, portLen);
-			#endif
-            portStr[portLen]='\0';
-        }
-        if (port) {
-            int p = atoi(portStr);
-=======
 UA_StatusCode
 UA_EndpointUrl_split(const char *endpointUrl, char *hostname,
                      UA_UInt16 * port, const char ** path) {
@@ -330,7 +266,6 @@
 
             UA_UInt32 p;
             UA_readNumber((UA_Byte*)portStr, 6, &p);
->>>>>>> 997c244b
             if (p>65535)
                 return UA_STATUSCODE_BADOUTOFRANGE;
             *port = (UA_UInt16)p;
@@ -342,8 +277,6 @@
     if (path)
         *path = pathTmp;
     return UA_STATUSCODE_GOOD;
-<<<<<<< HEAD
-=======
 }
 
 
@@ -362,5 +295,4 @@
     }
     *number = n;
     return progress;
->>>>>>> 997c244b
 }
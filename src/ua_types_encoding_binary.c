#include "ua_util.h"
#include "ua_types_encoding_binary.h"
#include "ua_types_generated.h"
#include "ua_types_generated_handling.h"

/* Type Encoding
 * -------------

 * This file contains encoding functions for the builtin data types and generic
 * functions that operate on all types and arrays. This requires the type
 * description from a UA_DataType structure. Note that some internal (static)
 * deocidng functions may abort and leave the type in an inconsistent state. But
 * this is always handled in UA_decodeBinary, where the error is caught and the
 * type cleaned up.
 *
 * Breaking a message into chunks is integrated with the encoding. When the end
 * of a buffer is reached, a callback is executed that sends the current buffer
 * as a chunk and exchanges the encoding buffer "underneath" the ongoing
 * encoding. This enables fast sending of large messages as spurious copying is
 * avoided. */

/* There is no robust way to detect float endianness in clang. This warning can
 * be removed if the target is known to be little endian with floats in the IEEE
 * 754 format. */
#if defined(__clang__)
# pragma GCC diagnostic push
# pragma GCC diagnostic warning "-W#warnings"
#endif

#ifndef UA_BINARY_OVERLAYABLE_INTEGER
# warning Integer endianness could not be detected to be little endian. Use slow generic encoding.
#endif
#ifndef UA_BINARY_OVERLAYABLE_FLOAT
# warning Float endianness could not be detected to be little endian in the IEEE 754 format. Use slow generic encoding.
#endif

<<<<<<< HEAD
typedef UA_Byte * UA_RESTRICT * const bufpos;
typedef UA_Byte const * bufend;
=======
#if defined(__clang__)
# pragma GCC diagnostic pop
#endif
>>>>>>> 24604543

/* Jumptables for de-/encoding and computing the buffer length */
typedef UA_StatusCode (*UA_encodeBinarySignature)(const void *UA_RESTRICT src, const UA_DataType *type);
static const UA_encodeBinarySignature encodeBinaryJumpTable[UA_BUILTIN_TYPES_COUNT + 1];

typedef UA_StatusCode (*UA_decodeBinarySignature)(void *UA_RESTRICT dst, const UA_DataType *type);
static const UA_decodeBinarySignature decodeBinaryJumpTable[UA_BUILTIN_TYPES_COUNT + 1];

typedef size_t (*UA_calcSizeBinarySignature)(const void *UA_RESTRICT p, const UA_DataType *contenttype);
static const UA_calcSizeBinarySignature calcSizeBinaryJumpTable[UA_BUILTIN_TYPES_COUNT + 1];

<<<<<<< HEAD
/* Data that is passed via thread-local storage to avoid passing it through every method call */
UA_THREAD_LOCAL const UA_DataType *pass_type; // the datatype for encodeBinary and encodeArray
UA_THREAD_LOCAL UA_ByteString *encodeBuf; // the original buffer that is exchanged when full
UA_THREAD_LOCAL UA_exchangeEncodeBuffer exchangeBufferCallback;
UA_THREAD_LOCAL void *exchangeBufferCallbackHandle;

static UA_StatusCode exchangeBuffer(bufpos pos, bufend *end) {
    if(!exchangeBufferCallback)
        return UA_STATUSCODE_BADENCODINGERROR;
    size_t offset = ((uintptr_t)*pos - (uintptr_t)encodeBuf->data) / sizeof(UA_Byte);
    /* store pointers that may be overwritten within the exchangeBufferCallback */
    UA_exchangeEncodeBuffer saveExchangeBufferCallback = exchangeBufferCallback;
    void *saveExchangeBufferCallbackHandle = exchangeBufferCallbackHandle;
    UA_ByteString *buf = encodeBuf;
    UA_StatusCode retval = exchangeBufferCallback(exchangeBufferCallbackHandle, buf, offset);
    /* restore saved pointers */
    exchangeBufferCallback = saveExchangeBufferCallback;
    exchangeBufferCallbackHandle = saveExchangeBufferCallbackHandle;
    encodeBuf = buf;
    /* set pos and end in order to continue encoding */
    *pos = encodeBuf->data;
    *end = &encodeBuf->data[encodeBuf->length];
=======
/* We give pointers to the current position and the last position in the buffer
   instead of a string with an offset. */
UA_THREAD_LOCAL UA_Byte * pos;
UA_THREAD_LOCAL UA_Byte * end;

/* The code UA_STATUSCODE_BADENCODINGLIMITSEXCEEDED is returned only when the
 * end of the buffer is reached. This error is caught. We then try to send the
 * current chunk and continue with the next. */

/* Thread-local buffers used for exchanging the buffer for chunking */
UA_THREAD_LOCAL UA_ByteString *encodeBuf; /* the original buffer */
UA_THREAD_LOCAL UA_exchangeEncodeBuffer exchangeBufferCallback;
UA_THREAD_LOCAL void *exchangeBufferCallbackHandle;

/* Send the current chunk and replace the buffer */
static UA_StatusCode
exchangeBuffer(void) {
    if(!exchangeBufferCallback)
        return UA_STATUSCODE_BADENCODINGERROR;

    /* store context variables since chunk-sending might call UA_encode itself */
    UA_ByteString *store_encodeBuf = encodeBuf;
    UA_exchangeEncodeBuffer store_exchangeBufferCallback = exchangeBufferCallback;
    void *store_exchangeBufferCallbackHandle = exchangeBufferCallbackHandle;

    size_t offset = ((uintptr_t)pos - (uintptr_t)encodeBuf->data) / sizeof(UA_Byte);
    UA_StatusCode retval = exchangeBufferCallback(exchangeBufferCallbackHandle, encodeBuf, offset);

    /* restore context variables */
    encodeBuf = store_encodeBuf;
    exchangeBufferCallback = store_exchangeBufferCallback;
    exchangeBufferCallbackHandle = store_exchangeBufferCallbackHandle;

    /* set pos and end in order to continue encoding */
    pos = encodeBuf->data;
    end = &encodeBuf->data[encodeBuf->length];
>>>>>>> 24604543
    return retval;
}

/*****************/
/* Integer Types */
/*****************/

/* The following en/decoding functions are used only when the architecture isn't
   little-endian. */
static void
UA_encode16(const UA_UInt16 v, UA_Byte buf[2]) {
    buf[0] = (UA_Byte)v;
    buf[1] = (UA_Byte)(v >> 8);
}

static void
UA_decode16(const UA_Byte buf[2], UA_UInt16 *v) {
    *v = (UA_UInt16)((UA_UInt16)buf[0] + (((UA_UInt16)buf[1]) << 8));
}

static void
UA_encode32(const UA_UInt32 v, UA_Byte buf[4]) {
    buf[0] = (UA_Byte)v;
    buf[1] = (UA_Byte)(v >> 8);
    buf[2] = (UA_Byte)(v >> 16);
    buf[3] = (UA_Byte)(v >> 24);
}

static void
UA_decode32(const UA_Byte buf[4], UA_UInt32 *v) {
    *v = (UA_UInt32)((UA_UInt32)buf[0] +
                     (((UA_UInt32)buf[1]) << 8) +
                     (((UA_UInt32)buf[2]) << 16) +
                     (((UA_UInt32)buf[3]) << 24));
}

static void
UA_encode64(const UA_UInt64 v, UA_Byte buf[8]) {
    buf[0] = (UA_Byte)v;
    buf[1] = (UA_Byte)(v >> 8);
    buf[2] = (UA_Byte)(v >> 16);
    buf[3] = (UA_Byte)(v >> 24);
    buf[4] = (UA_Byte)(v >> 32);
    buf[5] = (UA_Byte)(v >> 40);
    buf[6] = (UA_Byte)(v >> 48);
    buf[7] = (UA_Byte)(v >> 56);
}

static void
UA_decode64(const UA_Byte buf[8], UA_UInt64 *v) {
    *v = (UA_UInt64)((UA_UInt64)buf[0] +
                     (((UA_UInt64)buf[1]) << 8) +
                     (((UA_UInt64)buf[2]) << 16) +
                     (((UA_UInt64)buf[3]) << 24) +
                     (((UA_UInt64)buf[4]) << 32) +
                     (((UA_UInt64)buf[5]) << 40) +
                     (((UA_UInt64)buf[6]) << 48) +
                     (((UA_UInt64)buf[7]) << 56));
}

/* Boolean */
static UA_StatusCode
Boolean_encodeBinary(const UA_Boolean *src, const UA_DataType *_) {
    if(pos + sizeof(UA_Boolean) > end)
        return UA_STATUSCODE_BADENCODINGLIMITSEXCEEDED;
    *pos = *(const UA_Byte*)src;
    pos++;
    return UA_STATUSCODE_GOOD;
}

static UA_StatusCode
Boolean_decodeBinary(UA_Boolean *dst, const UA_DataType *_) {
    if(pos + sizeof(UA_Boolean) > end)
        return UA_STATUSCODE_BADDECODINGERROR;
    *dst = (*pos > 0) ? true : false;
    pos++;
    return UA_STATUSCODE_GOOD;
}

/* Byte */
static UA_StatusCode
Byte_encodeBinary(const UA_Byte *src, const UA_DataType *_) {
    if(pos + sizeof(UA_Byte) > end)
        return UA_STATUSCODE_BADENCODINGLIMITSEXCEEDED;
    *pos = *(const UA_Byte*)src;
    pos++;
    return UA_STATUSCODE_GOOD;
}

static UA_StatusCode
Byte_decodeBinary(UA_Byte *dst, const UA_DataType *_) {
    if(pos + sizeof(UA_Byte) > end)
        return UA_STATUSCODE_BADDECODINGERROR;
    *dst = *pos;
    pos++;
    return UA_STATUSCODE_GOOD;
}

/* UInt16 */
static UA_StatusCode
UInt16_encodeBinary(UA_UInt16 const *src, const UA_DataType *_) {
    if(pos + sizeof(UA_UInt16) > end)
        return UA_STATUSCODE_BADENCODINGLIMITSEXCEEDED;
#if UA_BINARY_OVERLAYABLE_INTEGER
    memcpy(pos, src, sizeof(UA_UInt16));
#else
    UA_encode16(*src, pos);
#endif
    pos += 2;
    return UA_STATUSCODE_GOOD;
}

static UA_INLINE UA_StatusCode
Int16_encodeBinary(UA_Int16 const *src, const UA_DataType *_) {
    return UInt16_encodeBinary((const UA_UInt16*)src, NULL);
}

static UA_StatusCode
UInt16_decodeBinary(UA_UInt16 *dst, const UA_DataType *_) {
    if(pos + sizeof(UA_UInt16) > end)
        return UA_STATUSCODE_BADDECODINGERROR;
#if UA_BINARY_OVERLAYABLE_INTEGER
    memcpy(dst, pos, sizeof(UA_UInt16));
#else
    UA_decode16(pos, dst);
#endif
    pos += 2;
    return UA_STATUSCODE_GOOD;
}

static UA_INLINE UA_StatusCode
Int16_decodeBinary(UA_Int16 *dst) {
    return UInt16_decodeBinary((UA_UInt16*)dst, NULL);
}

/* UInt32 */
static UA_StatusCode
UInt32_encodeBinary(UA_UInt32 const *src, const UA_DataType *_) {
    if(pos + sizeof(UA_UInt32) > end)
        return UA_STATUSCODE_BADENCODINGLIMITSEXCEEDED;
#if UA_BINARY_OVERLAYABLE_INTEGER
    memcpy(pos, src, sizeof(UA_UInt32));
#else
    UA_encode32(*src, pos);
#endif
    pos += 4;
    return UA_STATUSCODE_GOOD;
}

static UA_INLINE UA_StatusCode
Int32_encodeBinary(UA_Int32 const *src) {
    return UInt32_encodeBinary((const UA_UInt32*)src, NULL);
}

static UA_INLINE UA_StatusCode
StatusCode_encodeBinary(UA_StatusCode const *src) {
    return UInt32_encodeBinary((const UA_UInt32*)src, NULL);
}

static UA_StatusCode
UInt32_decodeBinary(UA_UInt32 *dst, const UA_DataType *_) {
    if(pos + sizeof(UA_UInt32) > end)
        return UA_STATUSCODE_BADDECODINGERROR;
#if UA_BINARY_OVERLAYABLE_INTEGER
    memcpy(dst, pos, sizeof(UA_UInt32));
#else
    UA_decode32(pos, dst);
#endif
    pos += 4;
    return UA_STATUSCODE_GOOD;
}

static UA_INLINE UA_StatusCode
Int32_decodeBinary(UA_Int32 *dst) {
    return UInt32_decodeBinary((UA_UInt32*)dst, NULL);
}

static UA_INLINE UA_StatusCode
StatusCode_decodeBinary(UA_StatusCode *dst) {
    return UInt32_decodeBinary((UA_UInt32*)dst, NULL);
}

/* UInt64 */
static UA_StatusCode
UInt64_encodeBinary(UA_UInt64 const *src, const UA_DataType *_) {
    if(pos + sizeof(UA_UInt64) > end)
        return UA_STATUSCODE_BADENCODINGLIMITSEXCEEDED;
#if UA_BINARY_OVERLAYABLE_INTEGER
    memcpy(pos, src, sizeof(UA_UInt64));
#else
    UA_encode64(*src, pos);
#endif
    pos += 8;
    return UA_STATUSCODE_GOOD;
}

static UA_INLINE UA_StatusCode
Int64_encodeBinary(UA_Int64 const *src) {
    return UInt64_encodeBinary((const UA_UInt64*)src, NULL);
}

static UA_INLINE UA_StatusCode
DateTime_encodeBinary(UA_DateTime const *src) {
    return UInt64_encodeBinary((const UA_UInt64*)src, NULL);
}

static UA_StatusCode
UInt64_decodeBinary(UA_UInt64 *dst, const UA_DataType *_) {
    if(pos + sizeof(UA_UInt64) > end)
        return UA_STATUSCODE_BADDECODINGERROR;
#if UA_BINARY_OVERLAYABLE_INTEGER
    memcpy(dst, pos, sizeof(UA_UInt64));
#else
    UA_decode64(pos, dst);
#endif
    pos += 8;
    return UA_STATUSCODE_GOOD;
}

static UA_INLINE UA_StatusCode
Int64_decodeBinary(UA_Int64 *dst) {
    return UInt64_decodeBinary((UA_UInt64*)dst, NULL);
}

static UA_INLINE UA_StatusCode
DateTime_decodeBinary(UA_DateTime *dst) {
    return UInt64_decodeBinary((UA_UInt64*)dst, NULL);
}

/************************/
/* Floating Point Types */
/************************/

#if UA_BINARY_OVERLAYABLE_FLOAT
# define Float_encodeBinary UInt32_encodeBinary
# define Float_decodeBinary UInt32_decodeBinary
# define Double_encodeBinary UInt64_encodeBinary
# define Double_decodeBinary UInt64_decodeBinary
#else

#include <math.h>

/* Handling of IEEE754 floating point values was taken from Beej's Guide to
 * Network Programming (http://beej.us/guide/bgnet/) and enhanced to cover the
 * edge cases +/-0, +/-inf and nan. */
static uint64_t
pack754(long double f, unsigned bits, unsigned expbits) {
    unsigned significandbits = bits - expbits - 1;
    long double fnorm;
    long long sign;
    if (f < 0) { sign = 1; fnorm = -f; }
    else { sign = 0; fnorm = f; }
    int shift = 0;
    while(fnorm >= 2.0) { fnorm /= 2.0; shift++; }
    while(fnorm < 1.0) { fnorm *= 2.0; shift--; }
    fnorm = fnorm - 1.0;
    long long significand = (long long)(fnorm * ((float)(1LL<<significandbits) + 0.5f));
    long long exponent = shift + ((1<<(expbits-1)) - 1);
    return (uint64_t)((sign<<(bits-1)) | (exponent<<(bits-expbits-1)) | significand);
}

static long double
unpack754(uint64_t i, unsigned bits, unsigned expbits) {
    unsigned significandbits = bits - expbits - 1;
    long double result = (long double)(i&(uint64_t)((1LL<<significandbits)-1));
    result /= (1LL<<significandbits);
    result += 1.0f;
    unsigned bias = (unsigned)(1<<(expbits-1)) - 1;
    long long shift = (long long)((i>>significandbits) & (uint64_t)((1LL<<expbits)-1)) - bias;
    while(shift > 0) { result *= 2.0; shift--; }
    while(shift < 0) { result /= 2.0; shift++; }
    result *= ((i>>(bits-1))&1)? -1.0: 1.0;
    return result;
}

/* Float */
#define FLOAT_NAN 0xffc00000
#define FLOAT_INF 0x7f800000
#define FLOAT_NEG_INF 0xff800000
#define FLOAT_NEG_ZERO 0x80000000

static UA_StatusCode
Float_encodeBinary(UA_Float const *src, const UA_DataType *_) {
    UA_Float f = *src;
    UA_UInt32 encoded;
    //cppcheck-suppress duplicateExpression
    if(f != f) encoded = FLOAT_NAN;
    else if(f == 0.0f) encoded = signbit(f) ? FLOAT_NEG_ZERO : 0;
    //cppcheck-suppress duplicateExpression
    else if(f/f != f/f) encoded = f > 0 ? FLOAT_INF : FLOAT_NEG_INF;
    else encoded = (UA_UInt32)pack754(f, 32, 8);
    return UInt32_encodeBinary(&encoded, NULL);
}

static UA_StatusCode
Float_decodeBinary(UA_Float *dst, const UA_DataType *_) {
    UA_UInt32 decoded;
    UA_StatusCode retval = UInt32_decodeBinary(&decoded, NULL);
    if(retval != UA_STATUSCODE_GOOD)
        return retval;
    if(decoded == 0) *dst = 0.0f;
    else if(decoded == FLOAT_NEG_ZERO) *dst = -0.0f;
    else if(decoded == FLOAT_INF) *dst = INFINITY;
    else if(decoded == FLOAT_NEG_INF) *dst = -INFINITY;
    if((decoded >= 0x7f800001 && decoded <= 0x7fffffff) ||
       (decoded >= 0xff800001 && decoded <= 0xffffffff)) *dst = NAN;
    else *dst = (UA_Float)unpack754(decoded, 32, 8);
    return UA_STATUSCODE_GOOD;
}

/* Double */
#define DOUBLE_NAN 0xfff8000000000000L
#define DOUBLE_INF 0x7ff0000000000000L
#define DOUBLE_NEG_INF 0xfff0000000000000L
#define DOUBLE_NEG_ZERO 0x8000000000000000L

static UA_StatusCode
Double_encodeBinary(UA_Double const *src, const UA_DataType *_) {
    UA_Double d = *src;
    UA_UInt64 encoded;
    //cppcheck-suppress duplicateExpression
    if(d != d) encoded = DOUBLE_NAN;
    else if(d == 0.0) encoded = signbit(d) ? DOUBLE_NEG_ZERO : 0;
    //cppcheck-suppress duplicateExpression
    else if(d/d != d/d) encoded = d > 0 ? DOUBLE_INF : DOUBLE_NEG_INF;
    else encoded = pack754(d, 64, 11);
    return UInt64_encodeBinary(&encoded, NULL);
}

static UA_StatusCode
Double_decodeBinary(UA_Double *dst, const UA_DataType *_) {
    UA_UInt64 decoded;
    UA_StatusCode retval = UInt64_decodeBinary(&decoded, NULL);
    if(retval != UA_STATUSCODE_GOOD)
        return retval;
    if(decoded == 0) *dst = 0.0;
    else if(decoded == DOUBLE_NEG_ZERO) *dst = -0.0;
    else if(decoded == DOUBLE_INF) *dst = INFINITY;
    else if(decoded == DOUBLE_NEG_INF) *dst = -INFINITY;
    //cppcheck-suppress redundantCondition
    if((decoded >= 0x7ff0000000000001L && decoded <= 0x7fffffffffffffffL) ||
       (decoded >= 0xfff0000000000001L && decoded <= 0xffffffffffffffffL)) *dst = NAN;
    else *dst = (UA_Double)unpack754(decoded, 64, 11);
    return UA_STATUSCODE_GOOD;
}

#endif

/******************/
/* Array Handling */
/******************/

static UA_StatusCode
Array_encodeBinary(const void *src, size_t length, const UA_DataType *type) {
    UA_Int32 signed_length = -1;
    if(length > UA_INT32_MAX)
        return UA_STATUSCODE_BADINTERNALERROR;
    if(length > 0)
        signed_length = (UA_Int32)length;
    else if(src == UA_EMPTY_ARRAY_SENTINEL)
        signed_length = 0;
    UA_StatusCode retval = Int32_encodeBinary(&signed_length);
    if(retval != UA_STATUSCODE_GOOD || length == 0)
        return retval;

<<<<<<< HEAD
#ifndef UA_NON_LITTLEENDIAN_ARCHITECTURE
    if(contenttype->zeroCopyable) {
        size_t i = 0; // the element we are at after exchanging the buffer
        while(end < *pos + (contenttype->memSize * (length-i))) {
            // fill the remaining buffer with elements, then exchange
            size_t j = ((uintptr_t)end - (uintptr_t)*pos) / (sizeof(UA_Byte) * contenttype->memSize);
            memcpy(*pos, src, contenttype->memSize * j);
            (*pos) += contenttype->memSize * j;
            i += j;
            retval = exchangeBuffer(pos, &end);
            if(retval != UA_STATUSCODE_GOOD)
                return retval;
        }
        // encode the remaining elements
        memcpy(*pos, src, contenttype->memSize * (length-i));
        (*pos) += contenttype->memSize * (length-i);
=======
    if(type->overlayable) {
        size_t i = 0; /* the number of already encoded elements */
        while(end < pos + (type->memSize * (length-i))) {
            /* not enough space, need to exchange the buffer */
            size_t elements = ((uintptr_t)end - (uintptr_t)pos) / (sizeof(UA_Byte) * type->memSize);
            memcpy(pos, src, type->memSize * elements);
            pos += type->memSize * elements;
            i += elements;
            retval = exchangeBuffer();
            if(retval != UA_STATUSCODE_GOOD)
                return retval;
        }
        /* encode the remaining elements */
        memcpy(pos, src, type->memSize * (length-i));
        pos += type->memSize * (length-i);
>>>>>>> 24604543
        return UA_STATUSCODE_GOOD;
    }

    uintptr_t ptr = (uintptr_t)src;
    size_t encode_index = type->builtin ? type->typeIndex : UA_BUILTIN_TYPES_COUNT;
    for(size_t i = 0; i < length && retval == UA_STATUSCODE_GOOD; i++) {
<<<<<<< HEAD
        pass_type = contenttype;
        UA_Byte *oldpos = *pos;
        retval = encodeBinaryJumpTable[encode_index]((const void*)ptr, pos, end);
        ptr += contenttype->memSize;
        if(retval == UA_STATUSCODE_BADENCODINGERROR) {
            /* exchange the buffer and try to encode the same element once more */
            retval = exchangeBuffer(&oldpos, &end); // exchange the buffer at the last correct position
            *pos = oldpos; // oldpas was overwritten with the new position
            ptr -= contenttype->memSize; // re-encode the same member on the new buffer
=======
        UA_Byte *oldpos = pos;
        retval = encodeBinaryJumpTable[encode_index]((const void*)ptr, type);
        ptr += type->memSize;
        if(retval == UA_STATUSCODE_BADENCODINGLIMITSEXCEEDED) {
            /* exchange the buffer and try to encode the same element once more */
            pos = oldpos;
            retval = exchangeBuffer();
            /* Repeat encoding of the same element */
            ptr -= type->memSize;
>>>>>>> 24604543
            i--;
        }
    }
    return retval;
}

static UA_StatusCode
Array_decodeBinary(void *UA_RESTRICT *UA_RESTRICT dst,
                   size_t *out_length, const UA_DataType *type) {
    /* decode the length */
    UA_Int32 signed_length;
    UA_StatusCode retval = Int32_decodeBinary(&signed_length);
    if(retval != UA_STATUSCODE_GOOD)
        return retval;

    /* check the length */
    if(signed_length <= 0) {
        *dst = NULL;
        if(signed_length == 0)
            *dst = UA_EMPTY_ARRAY_SENTINEL;
        return UA_STATUSCODE_GOOD;
    }
    size_t length = (size_t)signed_length;

    /* filter out arrays that can obviously not be parsed, because the message
       is too small */
    if(pos + ((type->memSize * length) / 32) > end)
        return UA_STATUSCODE_BADDECODINGERROR;

    /* allocate memory */
    *dst = UA_calloc(1, type->memSize * length);
    if(!*dst)
        return UA_STATUSCODE_BADOUTOFMEMORY;

<<<<<<< HEAD
#ifndef UA_NON_LITTLEENDIAN_ARCHITECTURE
    if(contenttype->zeroCopyable) {
        if(end < *pos + (contenttype->memSize * length))
            return UA_STATUSCODE_BADDECODINGERROR;
        memcpy(*dst, *pos, contenttype->memSize * length);
        (*pos) += contenttype->memSize * length;
        *out_length = length;
        return UA_STATUSCODE_GOOD;
    }
#endif

    uintptr_t ptr = (uintptr_t)*dst;
    size_t decode_index = contenttype->builtin ? contenttype->typeIndex : UA_BUILTIN_TYPES_COUNT;
    for(size_t i = 0; i < length; i++) {
        pass_type = contenttype;
        UA_StatusCode retval = decodeBinaryJumpTable[decode_index](pos, end, (void*)ptr);
        if(retval != UA_STATUSCODE_GOOD) {
            UA_Array_delete(*dst, i, contenttype);
=======
    if(type->overlayable) {
        /* memcpy overlayable array */
        if(end < pos + (type->memSize * length)) {
            UA_free(*dst);
>>>>>>> 24604543
            *dst = NULL;
            return UA_STATUSCODE_BADDECODINGERROR;
        }
        memcpy(*dst, pos, type->memSize * length);
        pos += type->memSize * length;
    } else {
        /* Decode array members */
        uintptr_t ptr = (uintptr_t)*dst;
        size_t decode_index = type->builtin ? type->typeIndex : UA_BUILTIN_TYPES_COUNT;
        for(size_t i = 0; i < length; i++) {
            retval = decodeBinaryJumpTable[decode_index]((void*)ptr, type);
            if(retval != UA_STATUSCODE_GOOD) {
                UA_Array_delete(*dst, i, type);
                *dst = NULL;
                return retval;
            }
            ptr += type->memSize;
        }
    }
    *out_length = length;
    return UA_STATUSCODE_GOOD;
}

/*****************/
/* Builtin Types */
/*****************/

static UA_StatusCode
<<<<<<< HEAD
String_encodeBinary(UA_String const *src, bufpos pos, bufend end) {
    return Array_encodeBinary(src->data,src->length,&UA_TYPES[UA_TYPES_BYTE],pos,end);
    /*
    if(*pos + sizeof(UA_Int32) + src->length > end)
        return UA_STATUSCODE_BADENCODINGERROR;
    if(src->length > UA_INT32_MAX)
        return UA_STATUSCODE_BADINTERNALERROR;
    UA_StatusCode retval;
    if((void*)src->data <= UA_EMPTY_ARRAY_SENTINEL) {
        UA_Int32 signed_length = -1;
        if(src->data == UA_EMPTY_ARRAY_SENTINEL)
            signed_length = 0;
        retval = Int32_encodeBinary(&signed_length, pos, end);
    } else {
        UA_Int32 signed_length = (UA_Int32)src->length;
        retval = Int32_encodeBinary(&signed_length, pos, end);
        memcpy(*pos, src->data, src->length);
        *pos += src->length;
    }
    return retval;*/
=======
String_encodeBinary(UA_String const *src, const UA_DataType *_) {
    return Array_encodeBinary(src->data, src->length, &UA_TYPES[UA_TYPES_BYTE]);
>>>>>>> 24604543
}

static UA_StatusCode
String_decodeBinary(UA_String *dst, const UA_DataType *_) {
    return Array_decodeBinary((void**)&dst->data, &dst->length, &UA_TYPES[UA_TYPES_BYTE]);
}

static UA_INLINE UA_StatusCode
ByteString_encodeBinary(UA_ByteString const *src) {
    return String_encodeBinary((const UA_String*)src, NULL);
}

static UA_INLINE UA_StatusCode
ByteString_decodeBinary(UA_ByteString *dst) {
    return String_decodeBinary((UA_ByteString*)dst, NULL);
}

/* Guid */
static UA_StatusCode
Guid_encodeBinary(UA_Guid const *src, const UA_DataType *_) {
    UA_StatusCode retval = UInt32_encodeBinary(&src->data1, NULL);
    retval |= UInt16_encodeBinary(&src->data2, NULL);
    retval |= UInt16_encodeBinary(&src->data3, NULL);
    if(pos + (8*sizeof(UA_Byte)) > end)
        return UA_STATUSCODE_BADENCODINGLIMITSEXCEEDED;
    memcpy(pos, src->data4, 8*sizeof(UA_Byte));
    pos += 8;
    return retval;
}

static UA_StatusCode
Guid_decodeBinary(UA_Guid *dst, const UA_DataType *_) {
    UA_StatusCode retval = UInt32_decodeBinary(&dst->data1, NULL);
    retval |= UInt16_decodeBinary(&dst->data2, NULL);
    retval |= UInt16_decodeBinary(&dst->data3, NULL);
    if(pos + (8*sizeof(UA_Byte)) > end)
        return UA_STATUSCODE_BADDECODINGERROR;
    memcpy(dst->data4, pos, 8*sizeof(UA_Byte));
    pos += 8;
    return retval;
}

/* NodeId */
#define UA_NODEIDTYPE_NUMERIC_TWOBYTE 0
#define UA_NODEIDTYPE_NUMERIC_FOURBYTE 1
#define UA_NODEIDTYPE_NUMERIC_COMPLETE 2

static UA_StatusCode
NodeId_encodeBinary(UA_NodeId const *src, const UA_DataType *_) {
    UA_StatusCode retval = UA_STATUSCODE_GOOD;
    // temporary variables for endian-save code
    UA_Byte srcByte;
    UA_UInt16 srcUInt16;
    UA_UInt32 srcUInt32;
    switch (src->identifierType) {
    case UA_NODEIDTYPE_NUMERIC:
        if(src->identifier.numeric > UA_UINT16_MAX || src->namespaceIndex > UA_BYTE_MAX) {
            srcByte = UA_NODEIDTYPE_NUMERIC_COMPLETE;
            retval |= Byte_encodeBinary(&srcByte, NULL);
            retval |= UInt16_encodeBinary(&src->namespaceIndex, NULL);
            srcUInt32 = src->identifier.numeric;
            retval |= UInt32_encodeBinary(&srcUInt32, NULL);
        } else if(src->identifier.numeric > UA_BYTE_MAX || src->namespaceIndex > 0) {
            srcByte = UA_NODEIDTYPE_NUMERIC_FOURBYTE;
            retval |= Byte_encodeBinary(&srcByte, NULL);
            srcByte = (UA_Byte)src->namespaceIndex;
            srcUInt16 = (UA_UInt16)src->identifier.numeric;
            retval |= Byte_encodeBinary(&srcByte, NULL);
            retval |= UInt16_encodeBinary(&srcUInt16, NULL);
        } else {
            srcByte = UA_NODEIDTYPE_NUMERIC_TWOBYTE;
            retval |= Byte_encodeBinary(&srcByte, NULL);
            srcByte = (UA_Byte)src->identifier.numeric;
            retval |= Byte_encodeBinary(&srcByte, NULL);
        }
        break;
    case UA_NODEIDTYPE_STRING:
        srcByte = UA_NODEIDTYPE_STRING;
        retval |= Byte_encodeBinary(&srcByte, NULL);
        retval |= UInt16_encodeBinary(&src->namespaceIndex, NULL);
        retval |= String_encodeBinary(&src->identifier.string, NULL);
        break;
    case UA_NODEIDTYPE_GUID:
        srcByte = UA_NODEIDTYPE_GUID;
        retval |= Byte_encodeBinary(&srcByte, NULL);
        retval |= UInt16_encodeBinary(&src->namespaceIndex, NULL);
        retval |= Guid_encodeBinary(&src->identifier.guid, NULL);
        break;
    case UA_NODEIDTYPE_BYTESTRING:
        srcByte = UA_NODEIDTYPE_BYTESTRING;
        retval |= Byte_encodeBinary(&srcByte, NULL);
        retval |= UInt16_encodeBinary(&src->namespaceIndex, NULL);
        retval |= ByteString_encodeBinary(&src->identifier.byteString);
        break;
    default:
        return UA_STATUSCODE_BADINTERNALERROR;
    }
    return retval;
}

static UA_StatusCode
NodeId_decodeBinary(UA_NodeId *dst, const UA_DataType *_) {
    UA_Byte dstByte = 0, encodingByte = 0;
    UA_UInt16 dstUInt16 = 0;
    UA_StatusCode retval = Byte_decodeBinary(&encodingByte, NULL);
    if(retval != UA_STATUSCODE_GOOD)
        return retval;
    switch (encodingByte) {
    case UA_NODEIDTYPE_NUMERIC_TWOBYTE:
        dst->identifierType = UA_NODEIDTYPE_NUMERIC;
        retval = Byte_decodeBinary(&dstByte, NULL);
        dst->identifier.numeric = dstByte;
        dst->namespaceIndex = 0;
        break;
    case UA_NODEIDTYPE_NUMERIC_FOURBYTE:
        dst->identifierType = UA_NODEIDTYPE_NUMERIC;
        retval |= Byte_decodeBinary(&dstByte, NULL);
        dst->namespaceIndex = dstByte;
        retval |= UInt16_decodeBinary(&dstUInt16, NULL);
        dst->identifier.numeric = dstUInt16;
        break;
    case UA_NODEIDTYPE_NUMERIC_COMPLETE:
        dst->identifierType = UA_NODEIDTYPE_NUMERIC;
        retval |= UInt16_decodeBinary(&dst->namespaceIndex, NULL);
        retval |= UInt32_decodeBinary(&dst->identifier.numeric, NULL);
        break;
    case UA_NODEIDTYPE_STRING:
        dst->identifierType = UA_NODEIDTYPE_STRING;
        retval |= UInt16_decodeBinary(&dst->namespaceIndex, NULL);
        retval |= String_decodeBinary(&dst->identifier.string, NULL);
        break;
    case UA_NODEIDTYPE_GUID:
        dst->identifierType = UA_NODEIDTYPE_GUID;
        retval |= UInt16_decodeBinary(&dst->namespaceIndex, NULL);
        retval |= Guid_decodeBinary(&dst->identifier.guid, NULL);
        break;
    case UA_NODEIDTYPE_BYTESTRING:
        dst->identifierType = UA_NODEIDTYPE_BYTESTRING;
        retval |= UInt16_decodeBinary(&dst->namespaceIndex, NULL);
        retval |= ByteString_decodeBinary(&dst->identifier.byteString);
        break;
    default:
        retval |= UA_STATUSCODE_BADINTERNALERROR;
        break;
    }
    return retval;
}

/* ExpandedNodeId */
#define UA_EXPANDEDNODEID_NAMESPACEURI_FLAG 0x80
#define UA_EXPANDEDNODEID_SERVERINDEX_FLAG 0x40

static UA_StatusCode
ExpandedNodeId_encodeBinary(UA_ExpandedNodeId const *src, const UA_DataType *_) {
    if(pos >= end)
        return UA_STATUSCODE_BADENCODINGLIMITSEXCEEDED;
    UA_Byte *start = pos;
    UA_StatusCode retval = NodeId_encodeBinary(&src->nodeId, NULL);
    if(src->namespaceUri.length > 0) {
        retval |= String_encodeBinary(&src->namespaceUri, NULL);
        *start |= UA_EXPANDEDNODEID_NAMESPACEURI_FLAG;
    }
    if(src->serverIndex > 0) {
        retval |= UInt32_encodeBinary(&src->serverIndex, NULL);
        *start |= UA_EXPANDEDNODEID_SERVERINDEX_FLAG;
    }
    return retval;
}

static UA_StatusCode
ExpandedNodeId_decodeBinary(UA_ExpandedNodeId *dst, const UA_DataType *_) {
    if(pos >= end)
        return UA_STATUSCODE_BADDECODINGERROR;
    UA_Byte encodingByte = *pos;
    *pos = encodingByte & (UA_Byte)~(UA_EXPANDEDNODEID_NAMESPACEURI_FLAG | UA_EXPANDEDNODEID_SERVERINDEX_FLAG);
    UA_StatusCode retval = NodeId_decodeBinary(&dst->nodeId, NULL);
    if(encodingByte & UA_EXPANDEDNODEID_NAMESPACEURI_FLAG) {
        dst->nodeId.namespaceIndex = 0;
        retval |= String_decodeBinary(&dst->namespaceUri, NULL);
    }
    if(encodingByte & UA_EXPANDEDNODEID_SERVERINDEX_FLAG)
        retval |= UInt32_decodeBinary(&dst->serverIndex, NULL);
    return retval;
}

/* LocalizedText */
#define UA_LOCALIZEDTEXT_ENCODINGMASKTYPE_LOCALE 0x01
#define UA_LOCALIZEDTEXT_ENCODINGMASKTYPE_TEXT 0x02

static UA_StatusCode
LocalizedText_encodeBinary(UA_LocalizedText const *src, const UA_DataType *_) {
    UA_Byte encodingMask = 0;
    if(src->locale.data)
        encodingMask |= UA_LOCALIZEDTEXT_ENCODINGMASKTYPE_LOCALE;
    if(src->text.data)
        encodingMask |= UA_LOCALIZEDTEXT_ENCODINGMASKTYPE_TEXT;
    UA_StatusCode retval = Byte_encodeBinary(&encodingMask, NULL);
    if(encodingMask & UA_LOCALIZEDTEXT_ENCODINGMASKTYPE_LOCALE)
        retval |= String_encodeBinary(&src->locale, NULL);
    if(encodingMask & UA_LOCALIZEDTEXT_ENCODINGMASKTYPE_TEXT)
        retval |= String_encodeBinary(&src->text, NULL);
    return retval;
}

static UA_StatusCode
LocalizedText_decodeBinary(UA_LocalizedText *dst, const UA_DataType *_) {
    UA_Byte encodingMask = 0;
    UA_StatusCode retval = Byte_decodeBinary(&encodingMask, NULL);
    if(encodingMask & UA_LOCALIZEDTEXT_ENCODINGMASKTYPE_LOCALE)
        retval |= String_decodeBinary(&dst->locale, NULL);
    if(encodingMask & UA_LOCALIZEDTEXT_ENCODINGMASKTYPE_TEXT)
        retval |= String_decodeBinary(&dst->text, NULL);
    return retval;
}

static UA_StatusCode
findDataTypeByBinary(const UA_NodeId *typeId, const UA_DataType **findtype) {
    for(size_t i = 0; i < UA_TYPES_COUNT; i++) {
        if (UA_TYPES[i].binaryEncodingId == typeId->identifier.numeric) {
            *findtype = &UA_TYPES[i];
            return UA_STATUSCODE_GOOD;
        }
    }
    return UA_STATUSCODE_BADNODEIDUNKNOWN;
}

/* ExtensionObject */
static UA_StatusCode
ExtensionObject_encodeBinary(UA_ExtensionObject const *src, const UA_DataType *_) {
    UA_StatusCode retval;
    UA_Byte encoding = src->encoding;
    if(encoding > UA_EXTENSIONOBJECT_ENCODED_XML) {
        if(!src->content.decoded.type || !src->content.decoded.data)
            return UA_STATUSCODE_BADENCODINGERROR;
        UA_NodeId typeId = src->content.decoded.type->typeId;
        if(typeId.identifierType != UA_NODEIDTYPE_NUMERIC)
            return UA_STATUSCODE_BADENCODINGERROR;
        typeId.identifier.numeric= src->content.decoded.type->binaryEncodingId;
        encoding = UA_EXTENSIONOBJECT_ENCODED_BYTESTRING;
<<<<<<< HEAD
        retval = NodeId_encodeBinary(&typeId, pos, end);
        retval |= Byte_encodeBinary(&encoding, pos, end);
        UA_Byte *old_pos = *pos; // jump back to encode the length
        (*pos) += 4;
        pass_type = src->content.decoded.type;
        size_t encode_index = pass_type->builtin ? pass_type->typeIndex : UA_BUILTIN_TYPES_COUNT;
        retval |= encodeBinaryJumpTable[encode_index](src->content.decoded.data, pos, end);
        UA_Int32 length = (UA_Int32)(((uintptr_t)*pos - (uintptr_t)old_pos) / sizeof(UA_Byte)) - 4;
        retval |= Int32_encodeBinary(&length, &old_pos, end);
=======
        retval = NodeId_encodeBinary(&typeId, NULL);
        retval |= Byte_encodeBinary(&encoding, NULL);
        UA_Byte *old_pos = pos; /* save the position to encode the length afterwards */
        pos += 4; /* jump over the length field */
        const UA_DataType *type = src->content.decoded.type;
        size_t encode_index = type->builtin ? type->typeIndex : UA_BUILTIN_TYPES_COUNT;
        retval |= encodeBinaryJumpTable[encode_index](src->content.decoded.data, type);
        /* jump back, encode the length, jump back forward */
        UA_Int32 length = (UA_Int32)(((uintptr_t)pos - (uintptr_t)old_pos) / sizeof(UA_Byte)) - 4;
        UA_Byte *new_pos = pos;
        pos = old_pos;
        retval |= Int32_encodeBinary(&length);
        pos = new_pos;
>>>>>>> 24604543
    } else {
        retval = NodeId_encodeBinary(&src->content.encoded.typeId, NULL);
        retval |= Byte_encodeBinary(&encoding, NULL);
        switch (src->encoding) {
        case UA_EXTENSIONOBJECT_ENCODED_NOBODY:
            break;
        case UA_EXTENSIONOBJECT_ENCODED_BYTESTRING:
        case UA_EXTENSIONOBJECT_ENCODED_XML:
            retval |= ByteString_encodeBinary(&src->content.encoded.body);
            break;
        default:
            return UA_STATUSCODE_BADINTERNALERROR;
        }
    }
    return retval;
}

static UA_StatusCode
ExtensionObject_decodeBinary(UA_ExtensionObject *dst, const UA_DataType *_) {
    UA_Byte encoding = 0;
    UA_NodeId typeId;
    UA_NodeId_init(&typeId);
    UA_StatusCode retval = NodeId_decodeBinary(&typeId, NULL);
    retval |= Byte_decodeBinary(&encoding, NULL);
    if(typeId.namespaceIndex != 0 || typeId.identifierType != UA_NODEIDTYPE_NUMERIC)
        retval = UA_STATUSCODE_BADDECODINGERROR;
    if(retval != UA_STATUSCODE_GOOD) {
        UA_NodeId_deleteMembers(&typeId);
        return retval;
    }

    if(encoding == UA_EXTENSIONOBJECT_ENCODED_NOBODY) {
        dst->encoding = encoding;
        dst->content.encoded.typeId = typeId;
        dst->content.encoded.body = UA_BYTESTRING_NULL;
    } else if(encoding == UA_EXTENSIONOBJECT_ENCODED_XML) {
        dst->encoding = encoding;
        dst->content.encoded.typeId = typeId;
        retval = ByteString_decodeBinary(&dst->content.encoded.body);
    } else {
        /* try to decode the content */
<<<<<<< HEAD
        pass_type = NULL;
        UA_assert(typeId.identifier.byteString.data == NULL); //helping clang analyzer, typeId is numeric
        UA_assert(typeId.identifier.string.data == NULL); //helping clang analyzer, typeId is numeric
        typeId.identifier.numeric -= UA_ENCODINGOFFSET_BINARY;
        findDataType(&typeId, &pass_type);
        if(pass_type) {
            /* UA_Int32 length = 0; */
            /* retval |= Int32_decodeBinary(pos, end, &length); */
            /* if(retval != UA_STATUSCODE_GOOD) */
            /*     return retval; */
            (*pos) += 4; // jump over the length
            dst->content.decoded.data = UA_new(pass_type);
            size_t decode_index = pass_type->builtin ? pass_type->typeIndex : UA_BUILTIN_TYPES_COUNT;
=======
        const UA_DataType *type = NULL;
        /* helping clang analyzer, typeId is numeric */
        UA_assert(typeId.identifier.byteString.data == NULL);
        UA_assert(typeId.identifier.string.data == NULL);
        findDataTypeByBinary(&typeId, &type);
        if(type) {
            pos += 4; /* jump over the length (todo: check if length matches) */
            dst->content.decoded.data = UA_new(type);
            size_t decode_index = type->builtin ? type->typeIndex : UA_BUILTIN_TYPES_COUNT;
>>>>>>> 24604543
            if(dst->content.decoded.data) {
                dst->content.decoded.type = pass_type;
                dst->encoding = UA_EXTENSIONOBJECT_DECODED;
                retval = decodeBinaryJumpTable[decode_index](dst->content.decoded.data, type);
            } else {
                retval = UA_STATUSCODE_BADOUTOFMEMORY;
            }
        } else {
            retval = ByteString_decodeBinary(&dst->content.encoded.body);
            dst->encoding = UA_EXTENSIONOBJECT_ENCODED_BYTESTRING;
            dst->content.encoded.typeId = typeId;
        }
    }
    return retval;
}

/* Variant */
enum UA_VARIANT_ENCODINGMASKTYPE {
    UA_VARIANT_ENCODINGMASKTYPE_TYPEID_MASK = 0x3F,        // bits 0:5
    UA_VARIANT_ENCODINGMASKTYPE_DIMENSIONS  = (0x01 << 6), // bit 6
    UA_VARIANT_ENCODINGMASKTYPE_ARRAY       = (0x01 << 7)  // bit 7
};

static UA_StatusCode
Variant_encodeBinary(UA_Variant const *src, const UA_DataType *_) {
    UA_Byte encodingByte = 0;
    if(!src->type)
        return Byte_encodeBinary(&encodingByte, NULL); /* empty variant */

    const UA_Boolean isArray = src->arrayLength > 0 || src->data <= UA_EMPTY_ARRAY_SENTINEL;
    const UA_Boolean hasDimensions = isArray && src->arrayDimensionsSize > 0;
    const UA_Boolean isBuiltin = src->type->builtin;

    /* Encode the encodingbyte */
    if(isArray) {
        encodingByte |= UA_VARIANT_ENCODINGMASKTYPE_ARRAY;
        if(hasDimensions)
            encodingByte |= UA_VARIANT_ENCODINGMASKTYPE_DIMENSIONS;
    }
    if(isBuiltin) {
        UA_Byte t = (UA_Byte)(UA_VARIANT_ENCODINGMASKTYPE_TYPEID_MASK & (src->type->typeIndex + 1));
        encodingByte |= t;
    } else {
        /* Non-builtin types are wrapped in an ExtensionObject */
        encodingByte |= UA_VARIANT_ENCODINGMASKTYPE_TYPEID_MASK & (UA_Byte) 22;
    }
    UA_StatusCode retval = Byte_encodeBinary(&encodingByte, NULL);

    /* Encode the content */
    if(isBuiltin) {
        if(!isArray) {
            size_t encode_index = src->type->typeIndex;
            retval |= encodeBinaryJumpTable[encode_index](src->data, src->type);
        } else
            retval |= Array_encodeBinary(src->data, src->arrayLength, src->type);
    } else {
        /* Wrap not-builtin elements into an extensionobject */
        if(src->arrayDimensionsSize > UA_INT32_MAX)
            return UA_STATUSCODE_BADINTERNALERROR;
<<<<<<< HEAD
        UA_Int32 encodeLength = -1;
        if(src->arrayLength > 0)
            encodeLength = (UA_Int32)src->arrayLength;
        else if(src->data == UA_EMPTY_ARRAY_SENTINEL)
            encodeLength = 0;
        retval |= Int32_encodeBinary(&encodeLength, pos, end);
    }

    uintptr_t ptr = (uintptr_t)src->data;
    const UA_UInt16 memSize = src->type->memSize;
    size_t i = 0;
    while(i<length){
    //for(size_t i = 0; i < length; i++) {
        UA_Byte *old_pos; // before encoding the actual content
        if(!isBuiltin) {
            /* The type is wrapped inside an extensionobject */
            retval |= NodeId_encodeBinary(&typeId, pos, end);
            UA_Byte eoEncoding = UA_EXTENSIONOBJECT_ENCODED_BYTESTRING;
            retval |= Byte_encodeBinary(&eoEncoding, pos, end);
            (*pos) += 4;
            old_pos = *pos;
        }
        pass_type = src->type;
        retval |= encodeBinaryJumpTable[encode_index]((const void*)ptr, pos, end);

        if(retval == UA_STATUSCODE_BADENCODINGERROR){
            retval = exchangeBuffer(pos, &end);
            if(retval != UA_STATUSCODE_GOOD)
                return retval;
            continue; //encoding has failed, try again with new buffer
        }


        if(!isBuiltin) {
            /* Jump back and print the length of the extension object */
            UA_Int32 encodingLength = (UA_Int32)(((uintptr_t)*pos - (uintptr_t)old_pos) / sizeof(UA_Byte));
            old_pos -= 4;
            retval |= Int32_encodeBinary(&encodingLength, &old_pos, end);
        }
        ptr += memSize;
        i++;

=======
        size_t length = 1;
        if(isArray) {
            length = src->arrayLength;
            UA_Int32 encodedLength = (UA_Int32)src->arrayLength;
            retval |= Int32_encodeBinary(&encodedLength);
        }
        UA_ExtensionObject eo;
        UA_ExtensionObject_init(&eo);
        eo.encoding = UA_EXTENSIONOBJECT_DECODED;
        eo.content.decoded.type = src->type;
        const UA_UInt16 memSize = src->type->memSize;
        uintptr_t ptr = (uintptr_t)src->data;
        for(size_t i = 0; i < length && retval == UA_STATUSCODE_GOOD; i++) {
            UA_Byte *oldpos = pos;
            eo.content.decoded.data = (void*)ptr;
            retval |= ExtensionObject_encodeBinary(&eo, NULL);
            ptr += memSize;
            if(retval == UA_STATUSCODE_BADENCODINGLIMITSEXCEEDED) {
                /* exchange/send with the current buffer with chunking */
                pos = oldpos;
                retval = exchangeBuffer();
                /* encode the same element in the next iteration */
                i--;
                ptr -= memSize;
            }
        }
>>>>>>> 24604543
    }

    /* Encode the dimensions */
    if(hasDimensions)
        retval |= Array_encodeBinary(src->arrayDimensions, src->arrayDimensionsSize,
                                     &UA_TYPES[UA_TYPES_INT32]);

    return retval;
}

/* The resulting variant always has the storagetype UA_VARIANT_DATA. Currently,
 we only support ns0 types (todo: attach typedescriptions to datatypenodes) */
static UA_StatusCode
Variant_decodeBinary(UA_Variant *dst, const UA_DataType *_) {
    UA_Byte encodingByte;
    UA_StatusCode retval = Byte_decodeBinary(&encodingByte, NULL);
    if(retval != UA_STATUSCODE_GOOD)
        return retval;
    if(encodingByte == 0)
        return UA_STATUSCODE_GOOD; /* empty Variant (was already _inited) */
    UA_Boolean isArray = encodingByte & UA_VARIANT_ENCODINGMASKTYPE_ARRAY;
    size_t typeIndex = (size_t)((encodingByte & UA_VARIANT_ENCODINGMASKTYPE_TYPEID_MASK) - 1);
    if(typeIndex > 24) /* the type must be builtin (maybe wrapped in an extensionobject) */
        return UA_STATUSCODE_BADDECODINGERROR;

    if(isArray) {
        /* an array */
        dst->type = &UA_TYPES[typeIndex]; /* Arrays of non-builtin types contain only ExtensionObjects */
        retval = Array_decodeBinary(&dst->data, &dst->arrayLength, dst->type);
    } else if (typeIndex != UA_TYPES_EXTENSIONOBJECT) {
        /* a builtin type */
        dst->type = &UA_TYPES[typeIndex];
        dst->data = UA_calloc(1, dst->type->memSize);
        if(!dst->data)
            return UA_STATUSCODE_BADOUTOFMEMORY;
        size_t decode_index = dst->type->builtin ? dst->type->typeIndex : UA_BUILTIN_TYPES_COUNT;
        retval = decodeBinaryJumpTable[decode_index](dst->data, dst->type);
        // dst->arrayLength = 0; /* is null already in an initialized type */
    } else {
        /* a single extensionobject */
        UA_Byte *old_pos = pos; /* save the beginning of the extensionobject */
        UA_NodeId typeId;
        UA_NodeId_init(&typeId);
        retval = NodeId_decodeBinary(&typeId, NULL);
        if(retval != UA_STATUSCODE_GOOD)
            return retval;

        UA_Byte eo_encoding;
        retval = Byte_decodeBinary(&eo_encoding, NULL);
        if(retval != UA_STATUSCODE_GOOD) {
            UA_NodeId_deleteMembers(&typeId);
            return retval;
        }

        /* search for the datatype. use extensionobject if nothing is found */
        dst->type = &UA_TYPES[UA_TYPES_EXTENSIONOBJECT];
        if(typeId.namespaceIndex == 0 && typeId.identifierType == UA_NODEIDTYPE_NUMERIC &&
           eo_encoding == UA_EXTENSIONOBJECT_ENCODED_BYTESTRING) {
            UA_assert(typeId.identifier.byteString.data == NULL); /* for clang analyzer <= 3.7 */
            if(findDataTypeByBinary(&typeId, &dst->type) == UA_STATUSCODE_GOOD)
                pos += 4; /* jump over the length (todo: check if length matches) */
            else
                pos = old_pos; /* jump back and decode as extensionobject */
        } else {
            pos = old_pos; /* jump back and decode as extensionobject */
            UA_NodeId_deleteMembers(&typeId); /* found nodeids are always numerical */
        }

        /* decode the type */
        dst->data = UA_calloc(1, dst->type->memSize);
<<<<<<< HEAD
        if(dst->data) {
            size_t decode_index = dst->type->builtin ? dst->type->typeIndex : UA_BUILTIN_TYPES_COUNT;
            pass_type = dst->type;
            retval = decodeBinaryJumpTable[decode_index](pos, end, dst->data);
            if(retval != UA_STATUSCODE_GOOD) {
                UA_free(dst->data);
                dst->data = NULL;
            }
        } else
            retval = UA_STATUSCODE_BADOUTOFMEMORY;
=======
        if(!dst->data)
            return UA_STATUSCODE_BADOUTOFMEMORY;
        size_t decode_index = dst->type->builtin ? dst->type->typeIndex : UA_BUILTIN_TYPES_COUNT;
        retval = decodeBinaryJumpTable[decode_index](dst->data, dst->type);
        if(retval != UA_STATUSCODE_GOOD) {
            UA_free(dst->data);
            dst->data = NULL;
        }
>>>>>>> 24604543
    }

    /* array dimensions */
    if(isArray && (encodingByte & UA_VARIANT_ENCODINGMASKTYPE_DIMENSIONS))
        retval |= Array_decodeBinary((void**)&dst->arrayDimensions,
                                     &dst->arrayDimensionsSize, &UA_TYPES[UA_TYPES_INT32]);

    return retval;
}

/* DataValue */
static UA_StatusCode
DataValue_encodeBinary(UA_DataValue const *src, const UA_DataType *_) {
    UA_Byte encodingMask = (UA_Byte)
        (src->hasValue | (src->hasStatus << 1) | (src->hasSourceTimestamp << 2) |
         (src->hasServerTimestamp << 3) | (src->hasSourcePicoseconds << 4) |
         (src->hasServerPicoseconds << 5));
    UA_StatusCode retval = Byte_encodeBinary(&encodingMask, NULL);
    if(src->hasValue)
        retval |= Variant_encodeBinary(&src->value, NULL);
    if(src->hasStatus)
        retval |= StatusCode_encodeBinary(&src->status);
    if(src->hasSourceTimestamp)
        retval |= DateTime_encodeBinary(&src->sourceTimestamp);
    if(src->hasSourcePicoseconds)
        retval |= UInt16_encodeBinary(&src->sourcePicoseconds, NULL);
    if(src->hasServerTimestamp)
        retval |= DateTime_encodeBinary(&src->serverTimestamp);
    if(src->hasServerPicoseconds)
        retval |= UInt16_encodeBinary(&src->serverPicoseconds, NULL);
    return retval;
}

#define MAX_PICO_SECONDS 9999
static UA_StatusCode
DataValue_decodeBinary(UA_DataValue *dst, const UA_DataType *_) {
    UA_Byte encodingMask;
    UA_StatusCode retval = Byte_decodeBinary(&encodingMask, NULL);
    if(retval != UA_STATUSCODE_GOOD)
        return retval;
    if(encodingMask & 0x01) {
        dst->hasValue = true;
        retval |= Variant_decodeBinary(&dst->value, NULL);
    }
    if(encodingMask & 0x02) {
        dst->hasStatus = true;
        retval |= StatusCode_decodeBinary(&dst->status);
    }
    if(encodingMask & 0x04) {
        dst->hasSourceTimestamp = true;
        retval |= DateTime_decodeBinary(&dst->sourceTimestamp);
    }
    if(encodingMask & 0x10) {
        dst->hasSourcePicoseconds = true;
        retval |= UInt16_decodeBinary(&dst->sourcePicoseconds, NULL);
        if(dst->sourcePicoseconds > MAX_PICO_SECONDS)
            dst->sourcePicoseconds = MAX_PICO_SECONDS;
    }
    if(encodingMask & 0x08) {
        dst->hasServerTimestamp = true;
        retval |= DateTime_decodeBinary(&dst->serverTimestamp);
    }
    if(encodingMask & 0x20) {
        dst->hasServerPicoseconds = true;
        retval |= UInt16_decodeBinary(&dst->serverPicoseconds, NULL);
        if(dst->serverPicoseconds > MAX_PICO_SECONDS)
            dst->serverPicoseconds = MAX_PICO_SECONDS;
    }
    return retval;
}

/* DiagnosticInfo */
static UA_StatusCode
DiagnosticInfo_encodeBinary(const UA_DiagnosticInfo *src, const UA_DataType *_) {
    UA_Byte encodingMask = (UA_Byte)
        (src->hasSymbolicId | (src->hasNamespaceUri << 1) |
         (src->hasLocalizedText << 2) | (src->hasLocale << 3) |
         (src->hasAdditionalInfo << 4) | (src->hasInnerDiagnosticInfo << 5));
    UA_StatusCode retval = Byte_encodeBinary(&encodingMask, NULL);
    if(src->hasSymbolicId)
        retval |= Int32_encodeBinary(&src->symbolicId);
    if(src->hasNamespaceUri)
        retval |= Int32_encodeBinary(&src->namespaceUri);
    if(src->hasLocalizedText)
        retval |= Int32_encodeBinary(&src->localizedText);
    if(src->hasLocale)
        retval |= Int32_encodeBinary(&src->locale);
    if(src->hasAdditionalInfo)
        retval |= String_encodeBinary(&src->additionalInfo, NULL);
    if(src->hasInnerStatusCode)
        retval |= StatusCode_encodeBinary(&src->innerStatusCode);
    if(src->hasInnerDiagnosticInfo)
        retval |= DiagnosticInfo_encodeBinary(src->innerDiagnosticInfo, NULL);
    return retval;
}

static UA_StatusCode
DiagnosticInfo_decodeBinary(UA_DiagnosticInfo *dst, const UA_DataType *_) {
    UA_Byte encodingMask;
    UA_StatusCode retval = Byte_decodeBinary(&encodingMask, NULL);
    if(retval != UA_STATUSCODE_GOOD)
        return retval;
    if(encodingMask & 0x01) {
        dst->hasSymbolicId = true;
        retval |= Int32_decodeBinary(&dst->symbolicId);
    }
    if(encodingMask & 0x02) {
        dst->hasNamespaceUri = true;
        retval |= Int32_decodeBinary(&dst->namespaceUri);
    }
    if(encodingMask & 0x04) {
        dst->hasLocalizedText = true;
        retval |= Int32_decodeBinary(&dst->localizedText);
    }
    if(encodingMask & 0x08) {
        dst->hasLocale = true;
        retval |= Int32_decodeBinary(&dst->locale);
    }
    if(encodingMask & 0x10) {
        dst->hasAdditionalInfo = true;
        retval |= String_decodeBinary(&dst->additionalInfo, NULL);
    }
    if(encodingMask & 0x20) {
        dst->hasInnerStatusCode = true;
        retval |= StatusCode_decodeBinary(&dst->innerStatusCode);
    }
    if(encodingMask & 0x40) {
        /* innerDiagnosticInfo is allocated on the heap */
        dst->innerDiagnosticInfo = UA_calloc(1, sizeof(UA_DiagnosticInfo));
        if(!dst->innerDiagnosticInfo)
            return UA_STATUSCODE_BADOUTOFMEMORY;
        dst->hasInnerDiagnosticInfo = true;
        retval |= DiagnosticInfo_decodeBinary(dst->innerDiagnosticInfo, NULL);
    }
    return retval;
}

/********************/
/* Structured Types */
/********************/

static UA_StatusCode
<<<<<<< HEAD
UA_encodeBinaryInternal(const void *src, bufpos pos, bufend end) {
    uintptr_t ptr = (uintptr_t)src;
    UA_StatusCode retval = UA_STATUSCODE_GOOD;
    UA_Byte membersSize = pass_type->membersSize;
    const UA_DataType *localtype = pass_type;
    const UA_DataType *typelists[2] = { UA_TYPES, &localtype[-localtype->typeIndex] };
    for(size_t i = 0; i < membersSize; i++) {
        const UA_DataTypeMember *member = &localtype->members[i];
        pass_type = &typelists[!member->namespaceZero][member->memberTypeIndex];
        if(!member->isArray) {
            ptr += member->padding;
            size_t encode_index = pass_type->builtin ? pass_type->typeIndex : UA_BUILTIN_TYPES_COUNT;
            size_t memSize = pass_type->memSize;
            UA_Byte *oldpos = *pos;
            retval |= encodeBinaryJumpTable[encode_index]((const void*)ptr, pos, end);
            ptr += memSize;
            if(retval == UA_STATUSCODE_BADENCODINGERROR) {
                /* exchange the buffer and try to encode the same type once more */
                retval = exchangeBuffer(&oldpos, &end); // exchange the buffer at the last correct position
                *pos = oldpos; // oldpas was overwritten with the new position
                ptr -= member->padding + memSize; // re-encode the same member on the new buffer
                i--;
            }
        } else {
            ptr += member->padding;
            const size_t length = *((const size_t*)ptr);
            ptr += sizeof(size_t);
            retval |= Array_encodeBinary(*(void *UA_RESTRICT const *)ptr, length, pass_type, pos, end);
            ptr += sizeof(void*);
        }
    }
    return retval;
}
=======
UA_encodeBinaryInternal(const void *src, const UA_DataType *type);

static UA_StatusCode
UA_decodeBinaryInternal(void *dst, const UA_DataType *type);
>>>>>>> 24604543

static const UA_encodeBinarySignature encodeBinaryJumpTable[UA_BUILTIN_TYPES_COUNT + 1] = {
    (UA_encodeBinarySignature)Boolean_encodeBinary,
    (UA_encodeBinarySignature)Byte_encodeBinary, // SByte
    (UA_encodeBinarySignature)Byte_encodeBinary,
    (UA_encodeBinarySignature)UInt16_encodeBinary, // Int16
    (UA_encodeBinarySignature)UInt16_encodeBinary,
    (UA_encodeBinarySignature)UInt32_encodeBinary, // Int32
    (UA_encodeBinarySignature)UInt32_encodeBinary,
    (UA_encodeBinarySignature)UInt64_encodeBinary, // Int64
    (UA_encodeBinarySignature)UInt64_encodeBinary,
    (UA_encodeBinarySignature)Float_encodeBinary,
    (UA_encodeBinarySignature)Double_encodeBinary,
    (UA_encodeBinarySignature)String_encodeBinary,
    (UA_encodeBinarySignature)UInt64_encodeBinary, // DateTime
    (UA_encodeBinarySignature)Guid_encodeBinary,
    (UA_encodeBinarySignature)String_encodeBinary, // ByteString
    (UA_encodeBinarySignature)String_encodeBinary, // XmlElement
    (UA_encodeBinarySignature)NodeId_encodeBinary,
    (UA_encodeBinarySignature)ExpandedNodeId_encodeBinary,
    (UA_encodeBinarySignature)UInt32_encodeBinary, // StatusCode
    (UA_encodeBinarySignature)UA_encodeBinaryInternal, // QualifiedName
    (UA_encodeBinarySignature)LocalizedText_encodeBinary,
    (UA_encodeBinarySignature)ExtensionObject_encodeBinary,
    (UA_encodeBinarySignature)DataValue_encodeBinary,
    (UA_encodeBinarySignature)Variant_encodeBinary,
    (UA_encodeBinarySignature)DiagnosticInfo_encodeBinary,
    (UA_encodeBinarySignature)UA_encodeBinaryInternal,
};

<<<<<<< HEAD
UA_StatusCode
UA_encodeBinary(const void *src, const UA_DataType *type, UA_exchangeEncodeBuffer callback,
                void *handle, UA_ByteString *dst, size_t *offset) {
    UA_Byte *pos = &dst->data[*offset];
    UA_Byte *end = &dst->data[dst->length];
    pass_type = type;
    encodeBuf = dst;
    exchangeBufferCallback = callback;
    exchangeBufferCallbackHandle = handle;
    UA_StatusCode retval = UA_encodeBinaryInternal(src, &pos, end);
    *offset = (size_t)(pos - dst->data) / sizeof(UA_Byte);
    return retval;
}

=======
>>>>>>> 24604543
static UA_StatusCode
UA_encodeBinaryInternal(const void *src, const UA_DataType *type) {
    uintptr_t ptr = (uintptr_t)src;
    UA_StatusCode retval = UA_STATUSCODE_GOOD;
<<<<<<< HEAD
    UA_Byte membersSize = pass_type->membersSize;
    const UA_DataType *localtype = pass_type;
    const UA_DataType *typelists[2] = { UA_TYPES, &localtype[-localtype->typeIndex] };
    for(size_t i = 0; i < membersSize; i++) {
        const UA_DataTypeMember *member = &localtype->members[i];
        pass_type = &typelists[!member->namespaceZero][member->memberTypeIndex];
        if(!member->isArray) {
            ptr += member->padding;
            size_t fi = pass_type->builtin ? pass_type->typeIndex : UA_BUILTIN_TYPES_COUNT;
            size_t memSize = pass_type->memSize;
            retval |= decodeBinaryJumpTable[fi](pos, end, (void *UA_RESTRICT)ptr);
=======
    UA_Byte membersSize = type->membersSize;
    const UA_DataType *typelists[2] = { UA_TYPES, &type[-type->typeIndex] };
    for(size_t i = 0; i < membersSize && retval == UA_STATUSCODE_GOOD; i++) {
        const UA_DataTypeMember *member = &type->members[i];
        const UA_DataType *membertype = &typelists[!member->namespaceZero][member->memberTypeIndex];
        if(!member->isArray) {
            ptr += member->padding;
            size_t encode_index = membertype->builtin ? membertype->typeIndex : UA_BUILTIN_TYPES_COUNT;
            size_t memSize = membertype->memSize;
            UA_Byte *oldpos = pos;
            retval |= encodeBinaryJumpTable[encode_index]((const void*)ptr, membertype);
>>>>>>> 24604543
            ptr += memSize;
            if(retval == UA_STATUSCODE_BADENCODINGLIMITSEXCEEDED) {
                /* exchange/send the buffer and try to encode the same type once more */
                pos = oldpos;
                retval = exchangeBuffer();
                /* re-encode the same member on the new buffer */
                ptr -= member->padding + memSize;
                i--;
            }
        } else {
            ptr += member->padding;
            const size_t length = *((const size_t*)ptr);
            ptr += sizeof(size_t);
<<<<<<< HEAD
            UA_Int32 slength = -1;
            retval |= Int32_decodeBinary(pos, end, &slength);
            retval |= Array_decodeBinary(pos, end, slength, (void *UA_RESTRICT *UA_RESTRICT)ptr, length, pass_type);
=======
            retval |= Array_encodeBinary(*(void *UA_RESTRICT const *)ptr, length, membertype);
>>>>>>> 24604543
            ptr += sizeof(void*);
        }
    }
    return retval;
}

UA_StatusCode
UA_encodeBinary(const void *src, const UA_DataType *type,
                UA_exchangeEncodeBuffer callback, void *handle,
                UA_ByteString *dst, size_t *offset) {
    /* Set the (thread-local) position and end pointers to save function
       arguments */
    pos = &dst->data[*offset];
    end = &dst->data[dst->length];

    /* Set the (thread-local) callbacks where the buffer is exchanged and the
       current chunk sent out */
    encodeBuf = dst;
    exchangeBufferCallback = callback;
    exchangeBufferCallbackHandle = handle;

    /* Encode and clean up */
    UA_StatusCode retval = UA_encodeBinaryInternal(src, type);
    *offset = (size_t)(pos - dst->data) / sizeof(UA_Byte);
    return retval;
}

static const UA_decodeBinarySignature decodeBinaryJumpTable[UA_BUILTIN_TYPES_COUNT + 1] = {
    (UA_decodeBinarySignature)Boolean_decodeBinary,
    (UA_decodeBinarySignature)Byte_decodeBinary, // SByte
    (UA_decodeBinarySignature)Byte_decodeBinary,
    (UA_decodeBinarySignature)UInt16_decodeBinary, // Int16
    (UA_decodeBinarySignature)UInt16_decodeBinary,
    (UA_decodeBinarySignature)UInt32_decodeBinary, // Int32
    (UA_decodeBinarySignature)UInt32_decodeBinary,
    (UA_decodeBinarySignature)UInt64_decodeBinary, // Int64
    (UA_decodeBinarySignature)UInt64_decodeBinary,
    (UA_decodeBinarySignature)Float_decodeBinary,
    (UA_decodeBinarySignature)Double_decodeBinary,
    (UA_decodeBinarySignature)String_decodeBinary,
    (UA_decodeBinarySignature)UInt64_decodeBinary, // DateTime
    (UA_decodeBinarySignature)Guid_decodeBinary,
    (UA_decodeBinarySignature)String_decodeBinary, // ByteString
    (UA_decodeBinarySignature)String_decodeBinary, // XmlElement
    (UA_decodeBinarySignature)NodeId_decodeBinary,
    (UA_decodeBinarySignature)ExpandedNodeId_decodeBinary,
    (UA_decodeBinarySignature)UInt32_decodeBinary, // StatusCode
    (UA_decodeBinarySignature)UA_decodeBinaryInternal, // QualifiedName
    (UA_decodeBinarySignature)LocalizedText_decodeBinary,
    (UA_decodeBinarySignature)ExtensionObject_decodeBinary,
    (UA_decodeBinarySignature)DataValue_decodeBinary,
    (UA_decodeBinarySignature)Variant_decodeBinary,
    (UA_decodeBinarySignature)DiagnosticInfo_decodeBinary,
    (UA_decodeBinarySignature)UA_decodeBinaryInternal
};

static UA_StatusCode
UA_decodeBinaryInternal(void *dst, const UA_DataType *type) {
    uintptr_t ptr = (uintptr_t)dst;
    UA_StatusCode retval = UA_STATUSCODE_GOOD;
    UA_Byte membersSize = type->membersSize;
    const UA_DataType *typelists[2] = { UA_TYPES, &type[-type->typeIndex] };
    for(size_t i = 0; i < membersSize; i++) {
        const UA_DataTypeMember *member = &type->members[i];
        const UA_DataType *membertype = &typelists[!member->namespaceZero][member->memberTypeIndex];
        if(!member->isArray) {
            ptr += member->padding;
            size_t fi = membertype->builtin ? membertype->typeIndex : UA_BUILTIN_TYPES_COUNT;
            size_t memSize = membertype->memSize;
            retval |= decodeBinaryJumpTable[fi]((void *UA_RESTRICT)ptr, membertype);
            ptr += memSize;
        } else {
            ptr += member->padding;
            size_t *length = (size_t*)ptr;
            ptr += sizeof(size_t);
            retval |= Array_decodeBinary((void *UA_RESTRICT *UA_RESTRICT)ptr, length, membertype);
            ptr += sizeof(void*);
        }
    }
    return retval;
}

UA_StatusCode
<<<<<<< HEAD
UA_decodeBinary(const UA_ByteString *src, size_t *offset, void *dst, const UA_DataType *localtype) {
    memset(dst, 0, localtype->memSize); // init
    UA_Byte *pos = &src->data[*offset];
    UA_Byte *end = &src->data[src->length];
    pass_type = localtype;
    UA_StatusCode retval = UA_decodeBinaryInternal(&pos, end, dst);
    *offset = (size_t)(pos - src->data) / sizeof(UA_Byte);
=======
UA_decodeBinary(const UA_ByteString *src, size_t *offset,
                void *dst, const UA_DataType *type) {
    /* Initialize the destination */
    memset(dst, 0, type->memSize);

    /* Set the (thread-local) position and end pointers to save function
       arguments */
    pos = &src->data[*offset];
    end = &src->data[src->length];

    /* Decode */
    UA_StatusCode retval = UA_decodeBinaryInternal(dst, type);

    /* Clean up */
    if(retval == UA_STATUSCODE_GOOD)
        *offset = (size_t)(pos - src->data) / sizeof(UA_Byte);
    else
        UA_deleteMembers(dst, type);
>>>>>>> 24604543
    return retval;
}

/******************/
/* CalcSizeBinary */
/******************/

static size_t
Array_calcSizeBinary(const void *src, size_t length, const UA_DataType *type) {
    size_t s = 4; // length
    if(type->overlayable) {
        s += type->memSize * length;
        return s;
    }
    uintptr_t ptr = (uintptr_t)src;
    size_t encode_index = type->builtin ? type->typeIndex : UA_BUILTIN_TYPES_COUNT;
    for(size_t i = 0; i < length; i++) {
        s += calcSizeBinaryJumpTable[encode_index]((const void*)ptr, type);
        ptr += type->memSize;
    }
    return s;
}

static size_t
calcSizeBinaryMemSize(const void *UA_RESTRICT p, const UA_DataType *type) {
    return type->memSize;
}

static size_t
String_calcSizeBinary(const UA_String *UA_RESTRICT p, const UA_DataType *_) {
    return 4 + p->length;
}

static size_t
Guid_calcSizeBinary(const UA_Guid *UA_RESTRICT p, const UA_DataType *_) {
    return 16;
}

static size_t
NodeId_calcSizeBinary(const UA_NodeId *UA_RESTRICT src, const UA_DataType *_) {
    size_t s = 1; // encoding byte
    switch (src->identifierType) {
    case UA_NODEIDTYPE_NUMERIC:
        if(src->identifier.numeric > UA_UINT16_MAX || src->namespaceIndex > UA_BYTE_MAX) {
            s += 6;
        } else if(src->identifier.numeric > UA_BYTE_MAX || src->namespaceIndex > 0) {
            s += 3;
        } else {
            s += 1;
        }
        break;
    case UA_NODEIDTYPE_BYTESTRING:
    case UA_NODEIDTYPE_STRING:
        s += 2;
        s += String_calcSizeBinary(&src->identifier.string, NULL);
        break;
    case UA_NODEIDTYPE_GUID:
        s += 18;
        break;
    default:
        return 0;
    }
    return s;
}

static size_t
ExpandedNodeId_calcSizeBinary(const UA_ExpandedNodeId *src, const UA_DataType *_) {
    size_t s = NodeId_calcSizeBinary(&src->nodeId, NULL);
    if(src->namespaceUri.length > 0)
        s += String_calcSizeBinary(&src->namespaceUri, NULL);
    if(src->serverIndex > 0)
        s += 4;
    return s;
}

static size_t
LocalizedText_calcSizeBinary(const UA_LocalizedText *src, UA_DataType *_) {
    size_t s = 1; // encoding byte
    if(src->locale.data)
        s += String_calcSizeBinary(&src->locale, NULL);
    if(src->text.data)
        s += String_calcSizeBinary(&src->text, NULL);
    return s;
}

static size_t
ExtensionObject_calcSizeBinary(const UA_ExtensionObject *src, UA_DataType *_) {
    size_t s = 1; // encoding byte
    if(src->encoding > UA_EXTENSIONOBJECT_ENCODED_XML) {
        if(!src->content.decoded.type || !src->content.decoded.data)
            return 0;
        if(src->content.decoded.type->typeId.identifierType != UA_NODEIDTYPE_NUMERIC)
            return 0;
        s += NodeId_calcSizeBinary(&src->content.decoded.type->typeId, NULL);
        s += 4; // length
<<<<<<< HEAD
        size_t encode_index = pass_type->builtin ? pass_type->typeIndex : UA_BUILTIN_TYPES_COUNT;
        s += calcSizeBinaryJumpTable[encode_index](src->content.decoded.data, src->content.decoded.type);
=======
        const UA_DataType *type = src->content.decoded.type;
        size_t encode_index = type->builtin ? type->typeIndex : UA_BUILTIN_TYPES_COUNT;
        s += calcSizeBinaryJumpTable[encode_index](src->content.decoded.data, type);
>>>>>>> 24604543
    } else {
        s += NodeId_calcSizeBinary(&src->content.encoded.typeId, NULL);
        switch (src->encoding) {
        case UA_EXTENSIONOBJECT_ENCODED_NOBODY:
            break;
        case UA_EXTENSIONOBJECT_ENCODED_BYTESTRING:
        case UA_EXTENSIONOBJECT_ENCODED_XML:
            s += String_calcSizeBinary(&src->content.encoded.body, NULL);
            break;
        default:
            return 0;
        }
    }
    return s;
}

static size_t
Variant_calcSizeBinary(UA_Variant const *src, UA_DataType *_) {
    size_t s = 1; /* encoding byte */
    if(!src->type)
        return s;

    UA_Boolean isArray = src->arrayLength > 0 || src->data <= UA_EMPTY_ARRAY_SENTINEL;
    UA_Boolean hasDimensions = isArray && src->arrayDimensionsSize > 0;
    UA_Boolean isBuiltin = src->type->builtin;

    UA_NodeId typeId;
    UA_NodeId_init(&typeId);
    size_t encode_index = src->type->typeIndex;
    if(!isBuiltin) {
        encode_index = UA_BUILTIN_TYPES_COUNT;
        typeId = src->type->typeId;
        if(typeId.identifierType != UA_NODEIDTYPE_NUMERIC)
            return 0;
    }

    size_t length = src->arrayLength;
    if(isArray)
        s += 4;
    else
        length = 1;

    uintptr_t ptr = (uintptr_t)src->data;
    size_t memSize = src->type->memSize;
    for(size_t i = 0; i < length; i++) {
        if(!isBuiltin) {
            /* The type is wrapped inside an extensionobject */
            s += NodeId_calcSizeBinary(&typeId, NULL);
            s += 1 + 4; // encoding byte + length
        }
        s += calcSizeBinaryJumpTable[encode_index]((const void*)ptr, src->type);
        ptr += memSize;
    }

    if(hasDimensions)
        s += Array_calcSizeBinary(src->arrayDimensions, src->arrayDimensionsSize,
                                  &UA_TYPES[UA_TYPES_INT32]);
    return s;
}

static size_t
DataValue_calcSizeBinary(const UA_DataValue *src, UA_DataType *_) {
    size_t s = 1; // encoding byte
    if(src->hasValue)
        s += Variant_calcSizeBinary(&src->value, NULL);
    if(src->hasStatus)
        s += 4;
    if(src->hasSourceTimestamp)
        s += 8;
    if(src->hasSourcePicoseconds)
        s += 2;
    if(src->hasServerTimestamp)
        s += 8;
    if(src->hasServerPicoseconds)
        s += 2;
    return s;
}

static size_t
DiagnosticInfo_calcSizeBinary(const UA_DiagnosticInfo *src, UA_DataType *_) {
    size_t s = 1; // encoding byte
    if(src->hasSymbolicId)
        s += 4;
    if(src->hasNamespaceUri)
        s += 4;
    if(src->hasLocalizedText)
        s += 4;
    if(src->hasLocale)
        s += 4;
    if(src->hasAdditionalInfo)
        s += String_calcSizeBinary(&src->additionalInfo, NULL);
    if(src->hasInnerStatusCode)
        s += 4;
    if(src->hasInnerDiagnosticInfo)
        s += DiagnosticInfo_calcSizeBinary(src->innerDiagnosticInfo, NULL);
    return s;
}

static const UA_calcSizeBinarySignature calcSizeBinaryJumpTable[UA_BUILTIN_TYPES_COUNT + 1] = {
    (UA_calcSizeBinarySignature)calcSizeBinaryMemSize, // Boolean
    (UA_calcSizeBinarySignature)calcSizeBinaryMemSize, // Byte
    (UA_calcSizeBinarySignature)calcSizeBinaryMemSize,
    (UA_calcSizeBinarySignature)calcSizeBinaryMemSize, // Int16
    (UA_calcSizeBinarySignature)calcSizeBinaryMemSize,
    (UA_calcSizeBinarySignature)calcSizeBinaryMemSize, // Int32
    (UA_calcSizeBinarySignature)calcSizeBinaryMemSize,
    (UA_calcSizeBinarySignature)calcSizeBinaryMemSize, // Int64
    (UA_calcSizeBinarySignature)calcSizeBinaryMemSize,
    (UA_calcSizeBinarySignature)calcSizeBinaryMemSize, // Float
    (UA_calcSizeBinarySignature)calcSizeBinaryMemSize, // Double
    (UA_calcSizeBinarySignature)String_calcSizeBinary,
    (UA_calcSizeBinarySignature)calcSizeBinaryMemSize, // DateTime
    (UA_calcSizeBinarySignature)Guid_calcSizeBinary,
    (UA_calcSizeBinarySignature)String_calcSizeBinary, // ByteString
    (UA_calcSizeBinarySignature)String_calcSizeBinary, // XmlElement
    (UA_calcSizeBinarySignature)NodeId_calcSizeBinary,
    (UA_calcSizeBinarySignature)ExpandedNodeId_calcSizeBinary,
    (UA_calcSizeBinarySignature)calcSizeBinaryMemSize, // StatusCode
    (UA_calcSizeBinarySignature)UA_calcSizeBinary, // QualifiedName
    (UA_calcSizeBinarySignature)LocalizedText_calcSizeBinary,
    (UA_calcSizeBinarySignature)ExtensionObject_calcSizeBinary,
    (UA_calcSizeBinarySignature)DataValue_calcSizeBinary,
    (UA_calcSizeBinarySignature)Variant_calcSizeBinary,
    (UA_calcSizeBinarySignature)DiagnosticInfo_calcSizeBinary,
    (UA_calcSizeBinarySignature)UA_calcSizeBinary
};

size_t
UA_calcSizeBinary(void *p, const UA_DataType *type) {
    size_t s = 0;
    uintptr_t ptr = (uintptr_t)p;
    UA_Byte membersSize = type->membersSize;
    const UA_DataType *typelists[2] = { UA_TYPES, &type[-type->typeIndex] };
    for(size_t i = 0; i < membersSize; i++) {
        const UA_DataTypeMember *member = &type->members[i];
        const UA_DataType *membertype = &typelists[!member->namespaceZero][member->memberTypeIndex];
        if(!member->isArray) {
            ptr += member->padding;
            size_t encode_index = membertype->builtin ? membertype->typeIndex : UA_BUILTIN_TYPES_COUNT;
            s += calcSizeBinaryJumpTable[encode_index]((const void*)ptr, membertype);
            ptr += membertype->memSize;
        } else {
            ptr += member->padding;
            const size_t length = *((const size_t*)ptr);
            ptr += sizeof(size_t);
            s += Array_calcSizeBinary(*(void *UA_RESTRICT const *)ptr, length, membertype);
            ptr += sizeof(void*);
        }
    }
    return s;
}<|MERGE_RESOLUTION|>--- conflicted
+++ resolved
@@ -34,14 +34,9 @@
 # warning Float endianness could not be detected to be little endian in the IEEE 754 format. Use slow generic encoding.
 #endif
 
-<<<<<<< HEAD
-typedef UA_Byte * UA_RESTRICT * const bufpos;
-typedef UA_Byte const * bufend;
-=======
 #if defined(__clang__)
 # pragma GCC diagnostic pop
 #endif
->>>>>>> 24604543
 
 /* Jumptables for de-/encoding and computing the buffer length */
 typedef UA_StatusCode (*UA_encodeBinarySignature)(const void *UA_RESTRICT src, const UA_DataType *type);
@@ -53,30 +48,6 @@
 typedef size_t (*UA_calcSizeBinarySignature)(const void *UA_RESTRICT p, const UA_DataType *contenttype);
 static const UA_calcSizeBinarySignature calcSizeBinaryJumpTable[UA_BUILTIN_TYPES_COUNT + 1];
 
-<<<<<<< HEAD
-/* Data that is passed via thread-local storage to avoid passing it through every method call */
-UA_THREAD_LOCAL const UA_DataType *pass_type; // the datatype for encodeBinary and encodeArray
-UA_THREAD_LOCAL UA_ByteString *encodeBuf; // the original buffer that is exchanged when full
-UA_THREAD_LOCAL UA_exchangeEncodeBuffer exchangeBufferCallback;
-UA_THREAD_LOCAL void *exchangeBufferCallbackHandle;
-
-static UA_StatusCode exchangeBuffer(bufpos pos, bufend *end) {
-    if(!exchangeBufferCallback)
-        return UA_STATUSCODE_BADENCODINGERROR;
-    size_t offset = ((uintptr_t)*pos - (uintptr_t)encodeBuf->data) / sizeof(UA_Byte);
-    /* store pointers that may be overwritten within the exchangeBufferCallback */
-    UA_exchangeEncodeBuffer saveExchangeBufferCallback = exchangeBufferCallback;
-    void *saveExchangeBufferCallbackHandle = exchangeBufferCallbackHandle;
-    UA_ByteString *buf = encodeBuf;
-    UA_StatusCode retval = exchangeBufferCallback(exchangeBufferCallbackHandle, buf, offset);
-    /* restore saved pointers */
-    exchangeBufferCallback = saveExchangeBufferCallback;
-    exchangeBufferCallbackHandle = saveExchangeBufferCallbackHandle;
-    encodeBuf = buf;
-    /* set pos and end in order to continue encoding */
-    *pos = encodeBuf->data;
-    *end = &encodeBuf->data[encodeBuf->length];
-=======
 /* We give pointers to the current position and the last position in the buffer
    instead of a string with an offset. */
 UA_THREAD_LOCAL UA_Byte * pos;
@@ -113,7 +84,6 @@
     /* set pos and end in order to continue encoding */
     pos = encodeBuf->data;
     end = &encodeBuf->data[encodeBuf->length];
->>>>>>> 24604543
     return retval;
 }
 
@@ -479,24 +449,6 @@
     if(retval != UA_STATUSCODE_GOOD || length == 0)
         return retval;
 
-<<<<<<< HEAD
-#ifndef UA_NON_LITTLEENDIAN_ARCHITECTURE
-    if(contenttype->zeroCopyable) {
-        size_t i = 0; // the element we are at after exchanging the buffer
-        while(end < *pos + (contenttype->memSize * (length-i))) {
-            // fill the remaining buffer with elements, then exchange
-            size_t j = ((uintptr_t)end - (uintptr_t)*pos) / (sizeof(UA_Byte) * contenttype->memSize);
-            memcpy(*pos, src, contenttype->memSize * j);
-            (*pos) += contenttype->memSize * j;
-            i += j;
-            retval = exchangeBuffer(pos, &end);
-            if(retval != UA_STATUSCODE_GOOD)
-                return retval;
-        }
-        // encode the remaining elements
-        memcpy(*pos, src, contenttype->memSize * (length-i));
-        (*pos) += contenttype->memSize * (length-i);
-=======
     if(type->overlayable) {
         size_t i = 0; /* the number of already encoded elements */
         while(end < pos + (type->memSize * (length-i))) {
@@ -512,24 +464,12 @@
         /* encode the remaining elements */
         memcpy(pos, src, type->memSize * (length-i));
         pos += type->memSize * (length-i);
->>>>>>> 24604543
         return UA_STATUSCODE_GOOD;
     }
 
     uintptr_t ptr = (uintptr_t)src;
     size_t encode_index = type->builtin ? type->typeIndex : UA_BUILTIN_TYPES_COUNT;
     for(size_t i = 0; i < length && retval == UA_STATUSCODE_GOOD; i++) {
-<<<<<<< HEAD
-        pass_type = contenttype;
-        UA_Byte *oldpos = *pos;
-        retval = encodeBinaryJumpTable[encode_index]((const void*)ptr, pos, end);
-        ptr += contenttype->memSize;
-        if(retval == UA_STATUSCODE_BADENCODINGERROR) {
-            /* exchange the buffer and try to encode the same element once more */
-            retval = exchangeBuffer(&oldpos, &end); // exchange the buffer at the last correct position
-            *pos = oldpos; // oldpas was overwritten with the new position
-            ptr -= contenttype->memSize; // re-encode the same member on the new buffer
-=======
         UA_Byte *oldpos = pos;
         retval = encodeBinaryJumpTable[encode_index]((const void*)ptr, type);
         ptr += type->memSize;
@@ -539,7 +479,6 @@
             retval = exchangeBuffer();
             /* Repeat encoding of the same element */
             ptr -= type->memSize;
->>>>>>> 24604543
             i--;
         }
     }
@@ -574,31 +513,10 @@
     if(!*dst)
         return UA_STATUSCODE_BADOUTOFMEMORY;
 
-<<<<<<< HEAD
-#ifndef UA_NON_LITTLEENDIAN_ARCHITECTURE
-    if(contenttype->zeroCopyable) {
-        if(end < *pos + (contenttype->memSize * length))
-            return UA_STATUSCODE_BADDECODINGERROR;
-        memcpy(*dst, *pos, contenttype->memSize * length);
-        (*pos) += contenttype->memSize * length;
-        *out_length = length;
-        return UA_STATUSCODE_GOOD;
-    }
-#endif
-
-    uintptr_t ptr = (uintptr_t)*dst;
-    size_t decode_index = contenttype->builtin ? contenttype->typeIndex : UA_BUILTIN_TYPES_COUNT;
-    for(size_t i = 0; i < length; i++) {
-        pass_type = contenttype;
-        UA_StatusCode retval = decodeBinaryJumpTable[decode_index](pos, end, (void*)ptr);
-        if(retval != UA_STATUSCODE_GOOD) {
-            UA_Array_delete(*dst, i, contenttype);
-=======
     if(type->overlayable) {
         /* memcpy overlayable array */
         if(end < pos + (type->memSize * length)) {
             UA_free(*dst);
->>>>>>> 24604543
             *dst = NULL;
             return UA_STATUSCODE_BADDECODINGERROR;
         }
@@ -627,31 +545,8 @@
 /*****************/
 
 static UA_StatusCode
-<<<<<<< HEAD
-String_encodeBinary(UA_String const *src, bufpos pos, bufend end) {
-    return Array_encodeBinary(src->data,src->length,&UA_TYPES[UA_TYPES_BYTE],pos,end);
-    /*
-    if(*pos + sizeof(UA_Int32) + src->length > end)
-        return UA_STATUSCODE_BADENCODINGERROR;
-    if(src->length > UA_INT32_MAX)
-        return UA_STATUSCODE_BADINTERNALERROR;
-    UA_StatusCode retval;
-    if((void*)src->data <= UA_EMPTY_ARRAY_SENTINEL) {
-        UA_Int32 signed_length = -1;
-        if(src->data == UA_EMPTY_ARRAY_SENTINEL)
-            signed_length = 0;
-        retval = Int32_encodeBinary(&signed_length, pos, end);
-    } else {
-        UA_Int32 signed_length = (UA_Int32)src->length;
-        retval = Int32_encodeBinary(&signed_length, pos, end);
-        memcpy(*pos, src->data, src->length);
-        *pos += src->length;
-    }
-    return retval;*/
-=======
 String_encodeBinary(UA_String const *src, const UA_DataType *_) {
     return Array_encodeBinary(src->data, src->length, &UA_TYPES[UA_TYPES_BYTE]);
->>>>>>> 24604543
 }
 
 static UA_StatusCode
@@ -891,17 +786,6 @@
             return UA_STATUSCODE_BADENCODINGERROR;
         typeId.identifier.numeric= src->content.decoded.type->binaryEncodingId;
         encoding = UA_EXTENSIONOBJECT_ENCODED_BYTESTRING;
-<<<<<<< HEAD
-        retval = NodeId_encodeBinary(&typeId, pos, end);
-        retval |= Byte_encodeBinary(&encoding, pos, end);
-        UA_Byte *old_pos = *pos; // jump back to encode the length
-        (*pos) += 4;
-        pass_type = src->content.decoded.type;
-        size_t encode_index = pass_type->builtin ? pass_type->typeIndex : UA_BUILTIN_TYPES_COUNT;
-        retval |= encodeBinaryJumpTable[encode_index](src->content.decoded.data, pos, end);
-        UA_Int32 length = (UA_Int32)(((uintptr_t)*pos - (uintptr_t)old_pos) / sizeof(UA_Byte)) - 4;
-        retval |= Int32_encodeBinary(&length, &old_pos, end);
-=======
         retval = NodeId_encodeBinary(&typeId, NULL);
         retval |= Byte_encodeBinary(&encoding, NULL);
         UA_Byte *old_pos = pos; /* save the position to encode the length afterwards */
@@ -915,7 +799,6 @@
         pos = old_pos;
         retval |= Int32_encodeBinary(&length);
         pos = new_pos;
->>>>>>> 24604543
     } else {
         retval = NodeId_encodeBinary(&src->content.encoded.typeId, NULL);
         retval |= Byte_encodeBinary(&encoding, NULL);
@@ -957,21 +840,6 @@
         retval = ByteString_decodeBinary(&dst->content.encoded.body);
     } else {
         /* try to decode the content */
-<<<<<<< HEAD
-        pass_type = NULL;
-        UA_assert(typeId.identifier.byteString.data == NULL); //helping clang analyzer, typeId is numeric
-        UA_assert(typeId.identifier.string.data == NULL); //helping clang analyzer, typeId is numeric
-        typeId.identifier.numeric -= UA_ENCODINGOFFSET_BINARY;
-        findDataType(&typeId, &pass_type);
-        if(pass_type) {
-            /* UA_Int32 length = 0; */
-            /* retval |= Int32_decodeBinary(pos, end, &length); */
-            /* if(retval != UA_STATUSCODE_GOOD) */
-            /*     return retval; */
-            (*pos) += 4; // jump over the length
-            dst->content.decoded.data = UA_new(pass_type);
-            size_t decode_index = pass_type->builtin ? pass_type->typeIndex : UA_BUILTIN_TYPES_COUNT;
-=======
         const UA_DataType *type = NULL;
         /* helping clang analyzer, typeId is numeric */
         UA_assert(typeId.identifier.byteString.data == NULL);
@@ -981,9 +849,8 @@
             pos += 4; /* jump over the length (todo: check if length matches) */
             dst->content.decoded.data = UA_new(type);
             size_t decode_index = type->builtin ? type->typeIndex : UA_BUILTIN_TYPES_COUNT;
->>>>>>> 24604543
             if(dst->content.decoded.data) {
-                dst->content.decoded.type = pass_type;
+                dst->content.decoded.type = type;
                 dst->encoding = UA_EXTENSIONOBJECT_DECODED;
                 retval = decodeBinaryJumpTable[decode_index](dst->content.decoded.data, type);
             } else {
@@ -1041,50 +908,6 @@
         /* Wrap not-builtin elements into an extensionobject */
         if(src->arrayDimensionsSize > UA_INT32_MAX)
             return UA_STATUSCODE_BADINTERNALERROR;
-<<<<<<< HEAD
-        UA_Int32 encodeLength = -1;
-        if(src->arrayLength > 0)
-            encodeLength = (UA_Int32)src->arrayLength;
-        else if(src->data == UA_EMPTY_ARRAY_SENTINEL)
-            encodeLength = 0;
-        retval |= Int32_encodeBinary(&encodeLength, pos, end);
-    }
-
-    uintptr_t ptr = (uintptr_t)src->data;
-    const UA_UInt16 memSize = src->type->memSize;
-    size_t i = 0;
-    while(i<length){
-    //for(size_t i = 0; i < length; i++) {
-        UA_Byte *old_pos; // before encoding the actual content
-        if(!isBuiltin) {
-            /* The type is wrapped inside an extensionobject */
-            retval |= NodeId_encodeBinary(&typeId, pos, end);
-            UA_Byte eoEncoding = UA_EXTENSIONOBJECT_ENCODED_BYTESTRING;
-            retval |= Byte_encodeBinary(&eoEncoding, pos, end);
-            (*pos) += 4;
-            old_pos = *pos;
-        }
-        pass_type = src->type;
-        retval |= encodeBinaryJumpTable[encode_index]((const void*)ptr, pos, end);
-
-        if(retval == UA_STATUSCODE_BADENCODINGERROR){
-            retval = exchangeBuffer(pos, &end);
-            if(retval != UA_STATUSCODE_GOOD)
-                return retval;
-            continue; //encoding has failed, try again with new buffer
-        }
-
-
-        if(!isBuiltin) {
-            /* Jump back and print the length of the extension object */
-            UA_Int32 encodingLength = (UA_Int32)(((uintptr_t)*pos - (uintptr_t)old_pos) / sizeof(UA_Byte));
-            old_pos -= 4;
-            retval |= Int32_encodeBinary(&encodingLength, &old_pos, end);
-        }
-        ptr += memSize;
-        i++;
-
-=======
         size_t length = 1;
         if(isArray) {
             length = src->arrayLength;
@@ -1111,7 +934,6 @@
                 ptr -= memSize;
             }
         }
->>>>>>> 24604543
     }
 
     /* Encode the dimensions */
@@ -1182,18 +1004,6 @@
 
         /* decode the type */
         dst->data = UA_calloc(1, dst->type->memSize);
-<<<<<<< HEAD
-        if(dst->data) {
-            size_t decode_index = dst->type->builtin ? dst->type->typeIndex : UA_BUILTIN_TYPES_COUNT;
-            pass_type = dst->type;
-            retval = decodeBinaryJumpTable[decode_index](pos, end, dst->data);
-            if(retval != UA_STATUSCODE_GOOD) {
-                UA_free(dst->data);
-                dst->data = NULL;
-            }
-        } else
-            retval = UA_STATUSCODE_BADOUTOFMEMORY;
-=======
         if(!dst->data)
             return UA_STATUSCODE_BADOUTOFMEMORY;
         size_t decode_index = dst->type->builtin ? dst->type->typeIndex : UA_BUILTIN_TYPES_COUNT;
@@ -1202,7 +1012,6 @@
             UA_free(dst->data);
             dst->data = NULL;
         }
->>>>>>> 24604543
     }
 
     /* array dimensions */
@@ -1345,46 +1154,10 @@
 /********************/
 
 static UA_StatusCode
-<<<<<<< HEAD
-UA_encodeBinaryInternal(const void *src, bufpos pos, bufend end) {
-    uintptr_t ptr = (uintptr_t)src;
-    UA_StatusCode retval = UA_STATUSCODE_GOOD;
-    UA_Byte membersSize = pass_type->membersSize;
-    const UA_DataType *localtype = pass_type;
-    const UA_DataType *typelists[2] = { UA_TYPES, &localtype[-localtype->typeIndex] };
-    for(size_t i = 0; i < membersSize; i++) {
-        const UA_DataTypeMember *member = &localtype->members[i];
-        pass_type = &typelists[!member->namespaceZero][member->memberTypeIndex];
-        if(!member->isArray) {
-            ptr += member->padding;
-            size_t encode_index = pass_type->builtin ? pass_type->typeIndex : UA_BUILTIN_TYPES_COUNT;
-            size_t memSize = pass_type->memSize;
-            UA_Byte *oldpos = *pos;
-            retval |= encodeBinaryJumpTable[encode_index]((const void*)ptr, pos, end);
-            ptr += memSize;
-            if(retval == UA_STATUSCODE_BADENCODINGERROR) {
-                /* exchange the buffer and try to encode the same type once more */
-                retval = exchangeBuffer(&oldpos, &end); // exchange the buffer at the last correct position
-                *pos = oldpos; // oldpas was overwritten with the new position
-                ptr -= member->padding + memSize; // re-encode the same member on the new buffer
-                i--;
-            }
-        } else {
-            ptr += member->padding;
-            const size_t length = *((const size_t*)ptr);
-            ptr += sizeof(size_t);
-            retval |= Array_encodeBinary(*(void *UA_RESTRICT const *)ptr, length, pass_type, pos, end);
-            ptr += sizeof(void*);
-        }
-    }
-    return retval;
-}
-=======
 UA_encodeBinaryInternal(const void *src, const UA_DataType *type);
 
 static UA_StatusCode
 UA_decodeBinaryInternal(void *dst, const UA_DataType *type);
->>>>>>> 24604543
 
 static const UA_encodeBinarySignature encodeBinaryJumpTable[UA_BUILTIN_TYPES_COUNT + 1] = {
     (UA_encodeBinarySignature)Boolean_encodeBinary,
@@ -1415,40 +1188,10 @@
     (UA_encodeBinarySignature)UA_encodeBinaryInternal,
 };
 
-<<<<<<< HEAD
-UA_StatusCode
-UA_encodeBinary(const void *src, const UA_DataType *type, UA_exchangeEncodeBuffer callback,
-                void *handle, UA_ByteString *dst, size_t *offset) {
-    UA_Byte *pos = &dst->data[*offset];
-    UA_Byte *end = &dst->data[dst->length];
-    pass_type = type;
-    encodeBuf = dst;
-    exchangeBufferCallback = callback;
-    exchangeBufferCallbackHandle = handle;
-    UA_StatusCode retval = UA_encodeBinaryInternal(src, &pos, end);
-    *offset = (size_t)(pos - dst->data) / sizeof(UA_Byte);
-    return retval;
-}
-
-=======
->>>>>>> 24604543
 static UA_StatusCode
 UA_encodeBinaryInternal(const void *src, const UA_DataType *type) {
     uintptr_t ptr = (uintptr_t)src;
     UA_StatusCode retval = UA_STATUSCODE_GOOD;
-<<<<<<< HEAD
-    UA_Byte membersSize = pass_type->membersSize;
-    const UA_DataType *localtype = pass_type;
-    const UA_DataType *typelists[2] = { UA_TYPES, &localtype[-localtype->typeIndex] };
-    for(size_t i = 0; i < membersSize; i++) {
-        const UA_DataTypeMember *member = &localtype->members[i];
-        pass_type = &typelists[!member->namespaceZero][member->memberTypeIndex];
-        if(!member->isArray) {
-            ptr += member->padding;
-            size_t fi = pass_type->builtin ? pass_type->typeIndex : UA_BUILTIN_TYPES_COUNT;
-            size_t memSize = pass_type->memSize;
-            retval |= decodeBinaryJumpTable[fi](pos, end, (void *UA_RESTRICT)ptr);
-=======
     UA_Byte membersSize = type->membersSize;
     const UA_DataType *typelists[2] = { UA_TYPES, &type[-type->typeIndex] };
     for(size_t i = 0; i < membersSize && retval == UA_STATUSCODE_GOOD; i++) {
@@ -1460,7 +1203,6 @@
             size_t memSize = membertype->memSize;
             UA_Byte *oldpos = pos;
             retval |= encodeBinaryJumpTable[encode_index]((const void*)ptr, membertype);
->>>>>>> 24604543
             ptr += memSize;
             if(retval == UA_STATUSCODE_BADENCODINGLIMITSEXCEEDED) {
                 /* exchange/send the buffer and try to encode the same type once more */
@@ -1474,13 +1216,7 @@
             ptr += member->padding;
             const size_t length = *((const size_t*)ptr);
             ptr += sizeof(size_t);
-<<<<<<< HEAD
-            UA_Int32 slength = -1;
-            retval |= Int32_decodeBinary(pos, end, &slength);
-            retval |= Array_decodeBinary(pos, end, slength, (void *UA_RESTRICT *UA_RESTRICT)ptr, length, pass_type);
-=======
             retval |= Array_encodeBinary(*(void *UA_RESTRICT const *)ptr, length, membertype);
->>>>>>> 24604543
             ptr += sizeof(void*);
         }
     }
@@ -1564,15 +1300,6 @@
 }
 
 UA_StatusCode
-<<<<<<< HEAD
-UA_decodeBinary(const UA_ByteString *src, size_t *offset, void *dst, const UA_DataType *localtype) {
-    memset(dst, 0, localtype->memSize); // init
-    UA_Byte *pos = &src->data[*offset];
-    UA_Byte *end = &src->data[src->length];
-    pass_type = localtype;
-    UA_StatusCode retval = UA_decodeBinaryInternal(&pos, end, dst);
-    *offset = (size_t)(pos - src->data) / sizeof(UA_Byte);
-=======
 UA_decodeBinary(const UA_ByteString *src, size_t *offset,
                 void *dst, const UA_DataType *type) {
     /* Initialize the destination */
@@ -1591,7 +1318,6 @@
         *offset = (size_t)(pos - src->data) / sizeof(UA_Byte);
     else
         UA_deleteMembers(dst, type);
->>>>>>> 24604543
     return retval;
 }
 
@@ -1687,14 +1413,9 @@
             return 0;
         s += NodeId_calcSizeBinary(&src->content.decoded.type->typeId, NULL);
         s += 4; // length
-<<<<<<< HEAD
-        size_t encode_index = pass_type->builtin ? pass_type->typeIndex : UA_BUILTIN_TYPES_COUNT;
-        s += calcSizeBinaryJumpTable[encode_index](src->content.decoded.data, src->content.decoded.type);
-=======
         const UA_DataType *type = src->content.decoded.type;
         size_t encode_index = type->builtin ? type->typeIndex : UA_BUILTIN_TYPES_COUNT;
         s += calcSizeBinaryJumpTable[encode_index](src->content.decoded.data, type);
->>>>>>> 24604543
     } else {
         s += NodeId_calcSizeBinary(&src->content.encoded.typeId, NULL);
         switch (src->encoding) {

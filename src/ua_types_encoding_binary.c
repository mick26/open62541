#include "ua_util.h"
#include "ua_types_encoding_binary.h"
#include "ua_statuscodes.h"
#include "ua_types_generated.h"

/* All de- and encoding functions have the same signature up to the pointer type.
 So we can use a jump-table to switch into member types. */

typedef UA_StatusCode (*UA_encodeBinarySignature)(const void *src,
        const UA_DataType *type, UA_encodeBufferOverflowFcn overflowCallback,
        void *handle, UA_ByteString **dst, size_t *UA_RESTRICT offset);
static const UA_encodeBinarySignature encodeBinaryJumpTable[UA_BUILTIN_TYPES_COUNT
        + 1];

typedef UA_StatusCode (*UA_decodeBinarySignature)(const UA_ByteString *src,
        size_t *UA_RESTRICT offset, void *dst, const UA_DataType*);
static const UA_decodeBinarySignature decodeBinaryJumpTable[UA_BUILTIN_TYPES_COUNT
        + 1];

/*****************/
/* Integer Types */
/*****************/

/* Boolean */
static UA_StatusCode Boolean_encodeBinary(const UA_Boolean *src,
        const UA_DataType *_, UA_encodeBufferOverflowFcn overflowCallback,
        void *handle, UA_ByteString **dst, size_t *UA_RESTRICT offset) {
    if (*offset + sizeof(UA_Boolean) > (*dst)->length) {
        if (overflowCallback == NULL) {
            return UA_STATUSCODE_BADENCODINGERROR;
        }
        overflowCallback(handle, dst, offset);
    }
    (*dst)->data[*offset] = *(const UA_Byte*) src;
    ++(*offset);
    return UA_STATUSCODE_GOOD;
}

static UA_StatusCode Boolean_decodeBinary(UA_ByteString const *src,
        size_t *UA_RESTRICT offset, UA_Boolean *dst, const UA_DataType *_) {
    if (*offset + sizeof(UA_Boolean) > src->length)
        return UA_STATUSCODE_BADDECODINGERROR;
    *dst = (src->data[*offset] > 0) ? UA_TRUE : UA_FALSE;
    ++(*offset);
    return UA_STATUSCODE_GOOD;
}

/* Byte */
static UA_StatusCode Byte_encodeBinary(const UA_Byte *src, const UA_DataType *_,
        UA_encodeBufferOverflowFcn overflowCallback, void *handle,
        UA_ByteString **dst, size_t *UA_RESTRICT offset) {
    if (*offset + sizeof(UA_Byte) > (*dst)->length) {
        if (overflowCallback == NULL) {
            return UA_STATUSCODE_BADENCODINGERROR;
        }
        overflowCallback(handle, dst, offset);
    }
    (*dst)->data[*offset] = *(const UA_Byte*) src;
    ++(*offset);
    return UA_STATUSCODE_GOOD;
}

static UA_StatusCode Byte_decodeBinary(UA_ByteString const *src,
        size_t *UA_RESTRICT offset, UA_Byte *dst, const UA_DataType *_) {
    if (*offset + sizeof(UA_Byte) > src->length)
        return UA_STATUSCODE_BADDECODINGERROR;
    *dst = src->data[*offset];
    ++(*offset);
    return UA_STATUSCODE_GOOD;
}

/* UInt16 */
static UA_StatusCode UInt16_encodeBinary(UA_UInt16 const *src,
        const UA_DataType *_, UA_encodeBufferOverflowFcn overflowCallback,
        void *handle, UA_ByteString **dst, size_t *UA_RESTRICT offset) {
    if (*offset + sizeof(UA_UInt16) > (*dst)->length) {
        if (overflowCallback == NULL) {
            return UA_STATUSCODE_BADENCODINGERROR;
        }
        overflowCallback(handle, dst, offset);
    }
    UA_UInt16 le_uint16 = htole16(*src);
    src = &le_uint16;
    memcpy(&(*dst)->data[*offset], src, sizeof(UA_UInt16));
    *offset += 2;
    return UA_STATUSCODE_GOOD;
}

static UA_INLINE UA_StatusCode Int16_encodeBinary(UA_Int16 const *src,
        const UA_DataType *_, UA_encodeBufferOverflowFcn overflowCallback,
        void *handle, UA_ByteString **dst, size_t *UA_RESTRICT offset) {
    return UInt16_encodeBinary((const UA_UInt16*) src, _, overflowCallback,
            handle, dst, offset);
}

static UA_StatusCode UInt16_decodeBinary(UA_ByteString const *src,
        size_t *UA_RESTRICT offset, UA_UInt16 *dst, const UA_DataType *_) {
    if (*offset + sizeof(UA_UInt16) > src->length)
        return UA_STATUSCODE_BADDECODINGERROR;
    memcpy(dst, &src->data[*offset], sizeof(UA_UInt16));
    *offset += 2;
    *dst = le16toh(*dst);
    return UA_STATUSCODE_GOOD;
}

static UA_INLINE UA_StatusCode Int16_decodeBinary(UA_ByteString const *src,
        size_t *UA_RESTRICT offset, UA_Int16 *dst, const UA_DataType *_) {
    return UInt16_decodeBinary(src, offset, (UA_UInt16*) dst, _);
}

/* UInt32 */
static UA_StatusCode UInt32_encodeBinary(UA_UInt32 const *src,
        const UA_DataType *_, UA_encodeBufferOverflowFcn overflowCallback,
        void *handle, UA_ByteString **dst, size_t *UA_RESTRICT offset) {
    if (*offset + sizeof(UA_UInt32) > (*dst)->length) {
        if (overflowCallback == NULL) {
            return UA_STATUSCODE_BADENCODINGERROR;
        }
        overflowCallback(handle, dst, offset);
    }
    UA_UInt32 le_uint32 = htole32(*src);
    src = &le_uint32;
    memcpy(&((*dst)->data[*offset]), src, sizeof(UA_UInt32));
    *offset += 4;
    return UA_STATUSCODE_GOOD;
}

static UA_INLINE UA_StatusCode Int32_encodeBinary(UA_Int32 const *src,
        const UA_DataType *_, UA_encodeBufferOverflowFcn overflowCallback,
        void *handle, UA_ByteString **dst, size_t *UA_RESTRICT offset) {
    return UInt32_encodeBinary((const UA_UInt32*) src, _, overflowCallback,
            handle, dst, offset);
}

static UA_INLINE UA_StatusCode StatusCode_encodeBinary(UA_StatusCode const *src,
        const UA_DataType *_, UA_encodeBufferOverflowFcn overflowCallback,
        void *handle, UA_ByteString **dst, size_t *UA_RESTRICT offset) {
    return UInt32_encodeBinary((const UA_UInt32*) src, _, overflowCallback,
            handle, dst, offset);
}

static UA_StatusCode UInt32_decodeBinary(UA_ByteString const *src,
        size_t *UA_RESTRICT offset, UA_UInt32 *dst, const UA_DataType *_) {
    if (*offset + sizeof(UA_UInt32) > src->length)
        return UA_STATUSCODE_BADDECODINGERROR;
    memcpy(dst, &src->data[*offset], sizeof(UA_UInt32));
    *offset += 4;
    *dst = le32toh(*dst);
    return UA_STATUSCODE_GOOD;
}

static UA_INLINE UA_StatusCode Int32_decodeBinary(UA_ByteString const *src,
        size_t *UA_RESTRICT offset, UA_Int32 *dst, const UA_DataType *_) {
    return UInt32_decodeBinary(src, offset, (UA_UInt32*) dst, _);
}

static UA_INLINE UA_StatusCode StatusCode_decodeBinary(UA_ByteString const *src,
        size_t *UA_RESTRICT offset, UA_StatusCode *dst, const UA_DataType *_) {
    return UInt32_decodeBinary(src, offset, (UA_UInt32*) dst, _);
}

/* UInt64 */
static UA_StatusCode UInt64_encodeBinary(UA_UInt64 const *src,
        const UA_DataType *_, UA_encodeBufferOverflowFcn overflowCallback,
        void *handle, UA_ByteString **dst, size_t *UA_RESTRICT offset) {
    if (*offset + sizeof(UA_UInt64) > (*dst)->length) {
        if (overflowCallback == NULL) {
            return UA_STATUSCODE_BADENCODINGERROR;
        }
        overflowCallback(handle, dst, offset);
    }
    UA_UInt64 le_uint64 = htole64(*src);
    src = &le_uint64;
    memcpy(&((*dst)->data[*offset]), src, sizeof(UA_UInt64));
    *offset += 8;
    return UA_STATUSCODE_GOOD;
}

static UA_INLINE UA_StatusCode Int64_encodeBinary(UA_Int64 const *src,
        const UA_DataType *_, UA_encodeBufferOverflowFcn overflowCallback,
        void *handle, UA_ByteString **dst, size_t *UA_RESTRICT offset) {
    return UInt64_encodeBinary((const UA_UInt64*) src, _, overflowCallback,
            handle, dst, offset);
}

static UA_INLINE UA_StatusCode DateTime_encodeBinary(UA_DateTime const *src,
        const UA_DataType *_, UA_encodeBufferOverflowFcn overflowCallback,
        void *handle, UA_ByteString **dst, size_t *UA_RESTRICT offset) {
    return UInt64_encodeBinary((const UA_UInt64*) src, _, overflowCallback,
            handle, dst, offset);
}

static UA_StatusCode UInt64_decodeBinary(UA_ByteString const *src,
        size_t *UA_RESTRICT offset, UA_UInt64 *dst, const UA_DataType *_) {
    if (*offset + sizeof(UA_UInt64) > src->length)
        return UA_STATUSCODE_BADDECODINGERROR;
    memcpy(dst, &src->data[*offset], sizeof(UA_UInt64));
    *offset += 8;
    *dst = le64toh(*dst);
    return UA_STATUSCODE_GOOD;
}

static UA_INLINE UA_StatusCode Int64_decodeBinary(UA_ByteString const *src,
        size_t *UA_RESTRICT offset, UA_Int64 *dst, const UA_DataType *_) {
    return UInt64_decodeBinary(src, offset, (UA_UInt64*) dst, _);
}

static UA_INLINE UA_StatusCode DateTime_decodeBinary(UA_ByteString const *src,
        size_t *UA_RESTRICT offset, UA_DateTime *dst, const UA_DataType *_) {
    return UInt64_decodeBinary(src, offset, (UA_UInt64*) dst, _);
}

#ifndef UA_MIXED_ENDIAN
# define Float_encodeBinary UInt32_encodeBinary
# define Float_decodeBinary UInt32_decodeBinary
# define Double_encodeBinary UInt64_encodeBinary
# define Double_decodeBinary UInt64_decodeBinary
#else
/* Float */
UA_Byte UA_FLOAT_ZERO[] = {0x00, 0x00, 0x00, 0x00};
static UA_StatusCode
Float_decodeBinary(UA_ByteString const *src, size_t *offset, UA_Float *dst, const UA_DataType *_) {
    if(*offset + sizeof(UA_Float) > src->length)
    return UA_STATUSCODE_BADDECODINGERROR;
    UA_Float mantissa;
    UA_UInt32 biasedExponent;
    UA_Float sign;
    if(memcmp(&src->data[*offset], UA_FLOAT_ZERO, 4) == 0)
    return Int32_decodeBinary(src, offset, (UA_Int32*) dst, NULL);
    mantissa = (UA_Float)(src->data[*offset] & 0xFF); // bits 0-7
    mantissa = (mantissa / 256.0) + (UA_Float)(src->data[*offset + 1] & 0xFF);// bits 8-15
    mantissa = (mantissa / 256.0) + (UA_Float)(src->data[*offset + 2] & 0x7F);// bits 16-22
    biasedExponent = (src->data[*offset + 2] & 0x80) >> 7;// bits 23
    biasedExponent |= (src->data[*offset + 3] & 0x7F) << 1;// bits 24-30
    sign = (src->data[*offset + 3] & 0x80) ? -1.0 : 1.0;// bit 31
    if(biasedExponent >= 127)
    *dst = (UA_Float)sign*(1<<(biasedExponent-127))*(1.0+mantissa/128.0);
    else
    *dst = (UA_Float)sign*2.0*(1.0+mantissa/128.0)/((UA_Float)(biasedExponent-127));
    *offset += 4;
    return UA_STATUSCODE_GOOD;
}

static UA_StatusCode
Float_encodeBinary(UA_Float const *src, const UA_DataType *_,UA_encodeBufferOverflowFcn overflowCallback,void *handle, UA_ByteString **dst, size_t *UA_RESTRICT offset) {
    if(*offset + sizeof(UA_Float) > dst->length)
    return UA_STATUSCODE_BADENCODINGERROR;
    UA_Float srcFloat = *src;
    dst->data[(*offset)++] = (UA_Byte) (((UA_Int32) srcFloat & 0xFF000000) >> 24);
    dst->data[(*offset)++] = (UA_Byte) (((UA_Int32) srcFloat & 0x00FF0000) >> 16);
    dst->data[(*offset)++] = (UA_Byte) (((UA_Int32) srcFloat & 0x0000FF00) >> 8);
    dst->data[(*offset)++] = (UA_Byte) ((UA_Int32) srcFloat & 0x000000FF);
    return UA_STATUSCODE_GOOD;
}

/* Double */
// Todo: Architecture agnostic de- and encoding, like float has it
UA_Byte UA_DOUBLE_ZERO[] = {0x00, 0x00, 0x00, 0x00, 0x00, 0x00, 0x00, 0x00};
static UA_StatusCode
Double_decodeBinary(UA_ByteString const *src, size_t *offset, UA_Double *dst, const UA_DataType *_) {
    if(*offset + sizeof(UA_Double) > src->length)
    return UA_STATUSCODE_BADDECODINGERROR;
    UA_Byte *dstBytes = (UA_Byte*)dst;
    UA_Double db = 0;
    memcpy(&db, &(src->data[*offset]),sizeof(UA_Double));
    dstBytes[4] = src->data[(*offset)++];
    dstBytes[5] = src->data[(*offset)++];
    dstBytes[6] = src->data[(*offset)++];
    dstBytes[7] = src->data[(*offset)++];
    dstBytes[0] = src->data[(*offset)++];
    dstBytes[1] = src->data[(*offset)++];
    dstBytes[2] = src->data[(*offset)++];
    dstBytes[3] = src->data[(*offset)++];
    return UA_STATUSCODE_GOOD;
}

/* Expecting double in ieee754 format */
static UA_StatusCode
Double_encodeBinary(UA_Double const *src, const UA_DataType *_,UA_encodeBufferOverflowFcn overflowCallback,void *handle,
        UA_ByteString **dst, size_t *UA_RESTRICT offset) {
    if(*offset + sizeof(UA_Double) > dst->length)
    return UA_STATUSCODE_BADENCODINGERROR;
    /* ARM7TDMI Half Little Endian Byte order for Double 3 2 1 0 7 6 5 4 */
    UA_Byte srcDouble[sizeof(UA_Double)];
    memcpy(&srcDouble,src,sizeof(UA_Double));
    dst->data[(*offset)++] = srcDouble[4];
    dst->data[(*offset)++] = srcDouble[5];
    dst->data[(*offset)++] = srcDouble[6];
    dst->data[(*offset)++] = srcDouble[7];
    dst->data[(*offset)++] = srcDouble[0];
    dst->data[(*offset)++] = srcDouble[1];
    dst->data[(*offset)++] = srcDouble[2];
    dst->data[(*offset)++] = srcDouble[3];
    return UA_STATUSCODE_GOOD;
}
#endif /* UA_MIXED_ENDIAN */

/******************/
/* Array Handling */
/******************/

static UA_StatusCode Array_encodeBinary(const void *src, size_t length,
        const UA_DataType *type, UA_encodeBufferOverflowFcn overflowCallback,
        void *handle, UA_ByteString **dst, size_t *UA_RESTRICT offset) {
    UA_Int32 signed_length = -1;
    if (length > 0)
        signed_length = length;
    else if (src == UA_EMPTY_ARRAY_SENTINEL)
        signed_length = 0;
    UA_StatusCode retval = Int32_encodeBinary(&signed_length, NULL,
            overflowCallback, handle, dst, offset);
    if (retval != UA_STATUSCODE_GOOD || length == 0)
        return retval;

#ifndef UA_NON_LITTLEENDIAN_ARCHITECTURE
    if (type->zeroCopyable) {
        if ((*dst)->length < *offset + (type->memSize * length))
            return UA_STATUSCODE_BADENCODINGERROR;
        memcpy(&((*dst)->data[*offset]), src, type->memSize * length);
        *offset += type->memSize * length;
        return retval;
    }
#endif

    uintptr_t ptr = (uintptr_t) src;
    size_t encode_index =
            type->builtin ? type->typeIndex : UA_BUILTIN_TYPES_COUNT;
    for (size_t i = 0; i < length && retval == UA_STATUSCODE_GOOD; i++) {
        retval = encodeBinaryJumpTable[encode_index]((const void*) ptr, type,
                overflowCallback, handle, dst, offset);
        ptr += type->memSize;
    }
    return retval;
}

static UA_StatusCode Array_decodeBinary(const UA_ByteString *src,
        size_t *UA_RESTRICT offset, UA_Int32 signed_length, void **dst,
        size_t *out_length, const UA_DataType *type) {
    size_t length = signed_length;
    *out_length = 0;
    if (signed_length <= 0) {
        *dst = NULL;
        if (signed_length == 0)
            *dst = UA_EMPTY_ARRAY_SENTINEL;
        return UA_STATUSCODE_GOOD;
    }

    if (type->memSize * length > MAX_ARRAY_SIZE)
        return UA_STATUSCODE_BADOUTOFMEMORY;

    /* filter out arrays that can obviously not be parsed, because the message
     is too small */
    if (*offset + ((type->memSize * length) / 32) > src->length)
        return UA_STATUSCODE_BADDECODINGERROR;

    *dst = UA_calloc(1, type->memSize * length);
    if (!*dst)
        return UA_STATUSCODE_BADOUTOFMEMORY;

#ifndef UA_NON_LITTLEENDIAN_ARCHITECTURE
    if (type->zeroCopyable) {
        if (src->length < *offset + (type->memSize * length))
            return UA_STATUSCODE_BADDECODINGERROR;
        memcpy(*dst, &src->data[*offset], type->memSize * length);
        *offset += type->memSize * length;
        *out_length = length;
        return UA_STATUSCODE_GOOD;
    }
#endif

    uintptr_t ptr = (uintptr_t) * dst;
    size_t decode_index =
            type->builtin ? type->typeIndex : UA_BUILTIN_TYPES_COUNT;
    for (size_t i = 0; i < length; i++) {
        UA_StatusCode retval = decodeBinaryJumpTable[decode_index](src, offset,
                (void*) ptr, type);
        if (retval != UA_STATUSCODE_GOOD) {
            UA_Array_delete(*dst, i, type);
            *dst = NULL;
            return retval;
        }
        ptr += type->memSize;
    }
    *out_length = length;
    return UA_STATUSCODE_GOOD;
}

/*****************/
/* Builtin Types */
/*****************/

static UA_StatusCode String_encodeBinary(UA_String const *src,
        const UA_DataType *_, UA_encodeBufferOverflowFcn overflowCallback,
        void *handle, UA_ByteString **dst, size_t *UA_RESTRICT offset) {

    UA_StatusCode retval;
    if ((void*) src->data <= UA_EMPTY_ARRAY_SENTINEL) {
        UA_Int32 signed_length = -1;
        if (src->data == UA_EMPTY_ARRAY_SENTINEL)
            signed_length = 0;
        retval = Int32_encodeBinary(&signed_length, NULL, overflowCallback,
                handle, dst, offset);
    } else {

        UA_Int32 signed_length = src->length;
        retval = Int32_encodeBinary(&signed_length, NULL, overflowCallback,
                handle, dst, offset);

        if (*offset + src->length > (*dst)->length) {
            size_t bytesToCopy = src->length;
            while (bytesToCopy > 0 && retval == UA_STATUSCODE_GOOD) {
                if (bytesToCopy > (*dst)->length - *offset) {
                    memcpy(&(*dst)->data[*offset],
                            &src->data[src->length - bytesToCopy],
                            ((*dst)->length - *offset));
                    bytesToCopy -= ((*dst)->length - *offset);
                    *offset += ((*dst)->length - *offset);
                } else {
                    memcpy(&(*dst)->data[*offset],
                            &src->data[src->length - bytesToCopy], bytesToCopy);
                    *offset += bytesToCopy;
                    bytesToCopy = 0;
                }
                retval |= overflowCallback(handle, dst, offset);
            }
        }
        else {
            memcpy(&(*dst)->data[*offset], src->data, src->length);
            *offset += src->length;
        }
    }
    return retval;
}

static UA_INLINE UA_StatusCode ByteString_encodeBinary(UA_ByteString const *src,
        const UA_DataType *_, UA_encodeBufferOverflowFcn overflowCallback,
        void *handle, UA_ByteString **dst, size_t *UA_RESTRICT offset) {
    return String_encodeBinary((const UA_String*) src, _, overflowCallback,
            handle, dst, offset);
}

static UA_StatusCode String_decodeBinary(UA_ByteString const *src,
        size_t *UA_RESTRICT offset, UA_String *dst, const UA_DataType *_) {
    UA_Int32 signed_length;
    UA_StatusCode retval = Int32_decodeBinary(src, offset, &signed_length,
            NULL);
    if (retval != UA_STATUSCODE_GOOD)
        return UA_STATUSCODE_BADINTERNALERROR;
    if (signed_length <= 0) {
        if (signed_length == 0)
            dst->data = UA_EMPTY_ARRAY_SENTINEL;
        else
            dst->data = NULL;
        return UA_STATUSCODE_GOOD;
    }
    if (*offset + (size_t) signed_length > src->length)
        return UA_STATUSCODE_BADDECODINGERROR;
    if (!(dst->data = UA_malloc(signed_length)))
        return UA_STATUSCODE_BADOUTOFMEMORY;
    memcpy(dst->data, &src->data[*offset], signed_length);
    dst->length = signed_length;
    *offset += signed_length;
    return UA_STATUSCODE_GOOD;
}

static UA_INLINE UA_StatusCode ByteString_decodeBinary(UA_ByteString const *src,
        size_t *UA_RESTRICT offset, UA_ByteString *dst, const UA_DataType *_) {
    return String_decodeBinary(src, offset, (UA_ByteString*) dst, _);
}

/* Guid */
static UA_StatusCode Guid_encodeBinary(UA_Guid const *src, const UA_DataType *_,
        UA_encodeBufferOverflowFcn overflowCallback, void *handle,
        UA_ByteString **dst, size_t *UA_RESTRICT offset) {
    UA_StatusCode retval = UInt32_encodeBinary(&src->data1, NULL,
            overflowCallback, handle, dst, offset);
    retval |= UInt16_encodeBinary(&src->data2, NULL, overflowCallback, handle,
            dst, offset);
    retval |= UInt16_encodeBinary(&src->data3, NULL, overflowCallback, handle,
            dst, offset);
    for (UA_Int32 i = 0; i < 8; i++)
        retval |= Byte_encodeBinary(&src->data4[i], NULL, overflowCallback,
                handle, dst, offset);
    return retval;
}

static UA_StatusCode Guid_decodeBinary(UA_ByteString const *src,
        size_t *UA_RESTRICT offset, UA_Guid *dst, const UA_DataType *_) {
    UA_StatusCode retval = UInt32_decodeBinary(src, offset, &dst->data1, NULL);
    retval |= UInt16_decodeBinary(src, offset, &dst->data2, NULL);
    retval |= UInt16_decodeBinary(src, offset, &dst->data3, NULL);
    for (size_t i = 0; i < 8; i++)
        retval |= Byte_decodeBinary(src, offset, &dst->data4[i], NULL);
    if (retval != UA_STATUSCODE_GOOD)
        UA_Guid_deleteMembers(dst);
    return retval;
}

/* NodeId */
#define UA_NODEIDTYPE_NUMERIC_TWOBYTE 0
#define UA_NODEIDTYPE_NUMERIC_FOURBYTE 1
#define UA_NODEIDTYPE_NUMERIC_COMPLETE 2

static UA_StatusCode NodeId_encodeBinary(UA_NodeId const *src,
        const UA_DataType *_, UA_encodeBufferOverflowFcn overflowCallback,
        void *handle, UA_ByteString ** dst, size_t *UA_RESTRICT offset) {
    UA_StatusCode retval = UA_STATUSCODE_GOOD;
    // temporary variables for endian-save code
    UA_Byte srcByte;
    UA_UInt16 srcUInt16;
    UA_UInt32 srcUInt32;
    switch (src->identifierType) {
    case UA_NODEIDTYPE_NUMERIC:
        if (src->identifier.numeric > UA_UINT16_MAX
                || src->namespaceIndex > UA_BYTE_MAX) {
            srcByte = UA_NODEIDTYPE_NUMERIC_COMPLETE;
            retval |= Byte_encodeBinary(&srcByte, NULL, overflowCallback,
                    handle, dst, offset);
            retval |= UInt16_encodeBinary(&src->namespaceIndex, NULL,
                    overflowCallback, handle, dst, offset);
            srcUInt32 = src->identifier.numeric;
            retval |= UInt32_encodeBinary(&srcUInt32, NULL, overflowCallback,
                    handle, dst, offset);
        } else if (src->identifier.numeric > UA_BYTE_MAX
                || src->namespaceIndex > 0) {
            srcByte = UA_NODEIDTYPE_NUMERIC_FOURBYTE;
            retval |= Byte_encodeBinary(&srcByte, NULL, overflowCallback,
                    handle, dst, offset);
            srcByte = (UA_Byte) src->namespaceIndex;
            srcUInt16 = src->identifier.numeric;
            retval |= Byte_encodeBinary(&srcByte, NULL, overflowCallback,
                    handle, dst, offset);
            retval |= UInt16_encodeBinary(&srcUInt16, NULL, overflowCallback,
                    handle, dst, offset);
        } else {
            srcByte = UA_NODEIDTYPE_NUMERIC_TWOBYTE;
            retval |= Byte_encodeBinary(&srcByte, NULL, overflowCallback,
                    handle, dst, offset);
            srcByte = src->identifier.numeric;
            retval |= Byte_encodeBinary(&srcByte, NULL, overflowCallback,
                    handle, dst, offset);
        }
        break;
    case UA_NODEIDTYPE_STRING:
        srcByte = UA_NODEIDTYPE_STRING;
        retval |= Byte_encodeBinary(&srcByte, NULL, overflowCallback, handle,
                dst, offset);
        retval |= UInt16_encodeBinary(&src->namespaceIndex, NULL,
                overflowCallback, handle, dst, offset);
        retval |= String_encodeBinary(&src->identifier.string, NULL,
                overflowCallback, handle, dst, offset);
        break;
    case UA_NODEIDTYPE_GUID:
        srcByte = UA_NODEIDTYPE_GUID;
        retval |= Byte_encodeBinary(&srcByte, NULL, overflowCallback, handle,
                dst, offset);
        retval |= UInt16_encodeBinary(&src->namespaceIndex, NULL,
                overflowCallback, handle, dst, offset);
        retval |= Guid_encodeBinary(&src->identifier.guid, NULL,
                overflowCallback, handle, dst, offset);
        break;
    case UA_NODEIDTYPE_BYTESTRING:
        srcByte = UA_NODEIDTYPE_BYTESTRING;
        retval |= Byte_encodeBinary(&srcByte, NULL, overflowCallback, handle,
                dst, offset);
        retval |= UInt16_encodeBinary(&src->namespaceIndex, NULL,
                overflowCallback, handle, dst, offset);
        retval |= ByteString_encodeBinary(&src->identifier.byteString, NULL,
                overflowCallback, handle, dst, offset);
        break;
    default:
        return UA_STATUSCODE_BADINTERNALERROR;
    }
    return retval;
}

static UA_StatusCode NodeId_decodeBinary(UA_ByteString const *src,
        size_t *UA_RESTRICT offset, UA_NodeId *dst, const UA_DataType *_) {
    UA_Byte dstByte = 0, encodingByte = 0;
    UA_UInt16 dstUInt16 = 0;
    UA_StatusCode retval = Byte_decodeBinary(src, offset, &encodingByte, NULL);
    if (retval != UA_STATUSCODE_GOOD)
        return retval;
    switch (encodingByte) {
    case UA_NODEIDTYPE_NUMERIC_TWOBYTE:
        dst->identifierType = UA_NODEIDTYPE_NUMERIC;
        retval = Byte_decodeBinary(src, offset, &dstByte, NULL);
        dst->identifier.numeric = dstByte;
        dst->namespaceIndex = 0;
        break;
    case UA_NODEIDTYPE_NUMERIC_FOURBYTE:
        dst->identifierType = UA_NODEIDTYPE_NUMERIC;
        retval |= Byte_decodeBinary(src, offset, &dstByte, NULL);
        dst->namespaceIndex = dstByte;
        retval |= UInt16_decodeBinary(src, offset, &dstUInt16, NULL);
        dst->identifier.numeric = dstUInt16;
        break;
    case UA_NODEIDTYPE_NUMERIC_COMPLETE:
        dst->identifierType = UA_NODEIDTYPE_NUMERIC;
        retval |= UInt16_decodeBinary(src, offset, &dst->namespaceIndex, NULL);
        retval |= UInt32_decodeBinary(src, offset, &dst->identifier.numeric,
                NULL);
        break;
    case UA_NODEIDTYPE_STRING:
        dst->identifierType = UA_NODEIDTYPE_STRING;
        retval |= UInt16_decodeBinary(src, offset, &dst->namespaceIndex, NULL);
        retval |= String_decodeBinary(src, offset, &dst->identifier.string,
                NULL);
        break;
    case UA_NODEIDTYPE_GUID:
        dst->identifierType = UA_NODEIDTYPE_GUID;
        retval |= UInt16_decodeBinary(src, offset, &dst->namespaceIndex, NULL);
        retval |= Guid_decodeBinary(src, offset, &dst->identifier.guid, NULL);
        break;
    case UA_NODEIDTYPE_BYTESTRING:
        dst->identifierType = UA_NODEIDTYPE_BYTESTRING;
        retval |= UInt16_decodeBinary(src, offset, &dst->namespaceIndex, NULL);
        retval |= ByteString_decodeBinary(src, offset,
                &dst->identifier.byteString, NULL);
        break;
    default:
        retval |= UA_STATUSCODE_BADINTERNALERROR; // the client sends an encodingByte we do not recognize
        break;
    }
    if (retval != UA_STATUSCODE_GOOD)
        UA_NodeId_deleteMembers(dst);
    return retval;
}

/* ExpandedNodeId */
#define UA_EXPANDEDNODEID_NAMESPACEURI_FLAG 0x80
#define UA_EXPANDEDNODEID_SERVERINDEX_FLAG 0x40

static UA_StatusCode ExpandedNodeId_encodeBinary(UA_ExpandedNodeId const *src,
        const UA_DataType *_, UA_encodeBufferOverflowFcn overflowCallback,
        void *handle, UA_ByteString **dst, size_t *UA_RESTRICT offset) {
    UA_UInt32 start = *offset;
    UA_StatusCode retval = NodeId_encodeBinary(&src->nodeId, NULL,
            overflowCallback, handle, dst, offset);
    if (src->namespaceUri.length > 0) {
        retval |= String_encodeBinary(&src->namespaceUri, NULL,
                overflowCallback, handle, dst, offset);
        (*dst)->data[start] |= UA_EXPANDEDNODEID_NAMESPACEURI_FLAG;
    }
    if (src->serverIndex > 0) {
        retval |= UInt32_encodeBinary(&src->serverIndex, NULL, overflowCallback,
                handle, dst, offset);
        (*dst)->data[start] |= UA_EXPANDEDNODEID_SERVERINDEX_FLAG;
    }
    return retval;
}

static UA_StatusCode ExpandedNodeId_decodeBinary(UA_ByteString const *src,
        size_t *UA_RESTRICT offset, UA_ExpandedNodeId *dst,
        const UA_DataType *_) {
    if (*offset >= src->length)
        return UA_STATUSCODE_BADDECODINGERROR;
    UA_Byte encodingByte = src->data[*offset];
    src->data[*offset] = encodingByte
            & ~(UA_EXPANDEDNODEID_NAMESPACEURI_FLAG
                    | UA_EXPANDEDNODEID_SERVERINDEX_FLAG);
    UA_StatusCode retval = NodeId_decodeBinary(src, offset, &dst->nodeId, NULL);
    if (encodingByte & UA_EXPANDEDNODEID_NAMESPACEURI_FLAG) {
        dst->nodeId.namespaceIndex = 0;
        retval |= String_decodeBinary(src, offset, &dst->namespaceUri, NULL);
    }
    if (encodingByte & UA_EXPANDEDNODEID_SERVERINDEX_FLAG)
        retval |= UInt32_decodeBinary(src, offset, &dst->serverIndex, NULL);
    if (retval != UA_STATUSCODE_GOOD)
        UA_ExpandedNodeId_deleteMembers(dst);
    return retval;
}

/* LocalizedText */
#define UA_LOCALIZEDTEXT_ENCODINGMASKTYPE_LOCALE 0x01
#define UA_LOCALIZEDTEXT_ENCODINGMASKTYPE_TEXT 0x02

static UA_StatusCode LocalizedText_encodeBinary(UA_LocalizedText const *src,
        const UA_DataType *_, UA_encodeBufferOverflowFcn overflowCallback,
        void *handle, UA_ByteString **dst, size_t *UA_RESTRICT offset) {
    UA_Byte encodingMask = 0;
    if (src->locale.data)
        encodingMask |= UA_LOCALIZEDTEXT_ENCODINGMASKTYPE_LOCALE;
    if (src->text.data)
        encodingMask |= UA_LOCALIZEDTEXT_ENCODINGMASKTYPE_TEXT;
    UA_StatusCode retval = Byte_encodeBinary(&encodingMask, NULL,
            overflowCallback, handle, dst, offset);
    if (encodingMask & UA_LOCALIZEDTEXT_ENCODINGMASKTYPE_LOCALE)
        retval |= String_encodeBinary(&src->locale, NULL, overflowCallback,
                handle, dst, offset);
    if (encodingMask & UA_LOCALIZEDTEXT_ENCODINGMASKTYPE_TEXT)
        retval |= String_encodeBinary(&src->text, NULL, overflowCallback,
                handle, dst, offset);
    return retval;
}

static UA_StatusCode LocalizedText_decodeBinary(UA_ByteString const *src,
        size_t *UA_RESTRICT offset, UA_LocalizedText *dst, const UA_DataType *_) {
    UA_Byte encodingMask = 0;
    UA_StatusCode retval = Byte_decodeBinary(src, offset, &encodingMask, NULL);
    if (encodingMask & UA_LOCALIZEDTEXT_ENCODINGMASKTYPE_LOCALE)
        retval |= String_decodeBinary(src, offset, &dst->locale, NULL);
    if (encodingMask & UA_LOCALIZEDTEXT_ENCODINGMASKTYPE_TEXT)
        retval |= String_decodeBinary(src, offset, &dst->text, NULL);
    if (retval != UA_STATUSCODE_GOOD)
        UA_LocalizedText_deleteMembers(dst);
    return retval;
}

/* ExtensionObject */
static UA_StatusCode ExtensionObject_encodeBinary(UA_ExtensionObject const *src,
        const UA_DataType *_, UA_encodeBufferOverflowFcn overflowCallback,
        void *handle, UA_ByteString **dst, size_t *UA_RESTRICT offset) {
    UA_StatusCode retval;
    UA_Byte encoding = src->encoding;
    if (encoding > UA_EXTENSIONOBJECT_ENCODED_XML) {
        if (!src->content.decoded.type || !src->content.decoded.data)
            return UA_STATUSCODE_BADENCODINGERROR;
        UA_NodeId typeId = src->content.decoded.type->typeId;
        if (typeId.identifierType != UA_NODEIDTYPE_NUMERIC)
            return UA_STATUSCODE_BADENCODINGERROR;
        typeId.identifier.numeric += UA_ENCODINGOFFSET_BINARY;
        encoding = UA_EXTENSIONOBJECT_ENCODED_BYTESTRING;
        retval = NodeId_encodeBinary(&typeId, NULL, overflowCallback, handle,
                dst, offset);
        retval |= Byte_encodeBinary(&encoding, NULL, overflowCallback, handle,
                dst, offset);
        size_t old_offset = *offset; // jump back to encode the length
        *offset += 4;
        const UA_DataType *type = src->content.decoded.type;
        size_t encode_index =
                type->builtin ? type->typeIndex : UA_BUILTIN_TYPES_COUNT;
        retval |= encodeBinaryJumpTable[encode_index](src->content.decoded.data,
                type, overflowCallback, handle, dst, offset);
        UA_Int32 length = *offset - old_offset - 4;
        retval |= Int32_encodeBinary(&length, NULL, overflowCallback, handle,
                dst, &old_offset);
    } else {
        retval = NodeId_encodeBinary(&src->content.encoded.typeId, NULL,
                overflowCallback, handle, dst, offset);
        retval |= Byte_encodeBinary(&encoding, NULL, overflowCallback, handle,
                dst, offset);
        switch (src->encoding) {
        case UA_EXTENSIONOBJECT_ENCODED_NOBODY:
            break;
        case UA_EXTENSIONOBJECT_ENCODED_BYTESTRING:
        case UA_EXTENSIONOBJECT_ENCODED_XML:
            retval |= ByteString_encodeBinary(&src->content.encoded.body, NULL,
                    overflowCallback, handle, dst, offset);
            break;
        default:
            return UA_STATUSCODE_BADINTERNALERROR;
        }
    }
    return retval;
}

static UA_StatusCode findDataType(const UA_NodeId *typeId,
        const UA_DataType **type) {
    for (size_t i = 0; i < UA_TYPES_COUNT; i++) {
        if (UA_NodeId_equal(typeId, &UA_TYPES[i].typeId)) {
            *type = &UA_TYPES[i];
            return UA_STATUSCODE_GOOD;
        }
    }
    return UA_STATUSCODE_BADNODEIDUNKNOWN;
}

static UA_StatusCode ExtensionObject_decodeBinary(UA_ByteString const *src,
        size_t *UA_RESTRICT offset, UA_ExtensionObject *dst,
        const UA_DataType *_) {
    UA_Byte encoding = 0;
    UA_NodeId typeId;
    UA_NodeId_init(&typeId);
    UA_StatusCode retval = NodeId_decodeBinary(src, offset, &typeId, NULL);
    retval |= Byte_decodeBinary(src, offset, &encoding, NULL);
    if (typeId.namespaceIndex != 0
            || typeId.identifierType != UA_NODEIDTYPE_NUMERIC)
        retval = UA_STATUSCODE_BADDECODINGERROR;
    if (retval != UA_STATUSCODE_GOOD) {
        UA_NodeId_deleteMembers(&typeId);
        return retval;
    }

    if (encoding == UA_EXTENSIONOBJECT_ENCODED_NOBODY) {
        dst->encoding = encoding;
        dst->content.encoded.typeId = typeId;
        dst->content.encoded.body = UA_BYTESTRING_NULL;
    } else if (encoding == UA_EXTENSIONOBJECT_ENCODED_XML) {
        dst->encoding = encoding;
        dst->content.encoded.typeId = typeId;
        retval = ByteString_decodeBinary(src, offset,
                &dst->content.encoded.body, NULL);
    } else {
        /* try to decode the content */
        size_t oldoffset = *offset;
        UA_Int32 length = 0;
        retval |= Int32_decodeBinary(src, offset, &length, NULL);
        if (retval != UA_STATUSCODE_GOOD)
            return retval;

        const UA_DataType *type = NULL;
        typeId.identifier.numeric -= UA_ENCODINGOFFSET_BINARY;
        findDataType(&typeId, &type);
        if (type) {
            dst->content.decoded.data = UA_new(type);
            size_t decode_index =
                    type->builtin ? type->typeIndex : UA_BUILTIN_TYPES_COUNT;
            if (dst->content.decoded.data) {
                retval = decodeBinaryJumpTable[decode_index](src, offset,
                        dst->content.decoded.data, type);
                dst->content.decoded.type = type;
                dst->encoding = UA_EXTENSIONOBJECT_DECODED;
            } else
                retval = UA_STATUSCODE_BADOUTOFMEMORY;
            /* check if the decoded length was as announced */
            if (*offset != oldoffset + 4 + length)
                retval = UA_STATUSCODE_BADDECODINGERROR;
        } else {
            *offset = oldoffset;
            retval = ByteString_decodeBinary(src, offset,
                    &dst->content.encoded.body, NULL);
            dst->encoding = UA_EXTENSIONOBJECT_ENCODED_BYTESTRING;
            dst->content.encoded.typeId = typeId;
        }
    }
    if (retval != UA_STATUSCODE_GOOD)
        UA_ExtensionObject_deleteMembers(dst);
    return retval;
}

/* Variant */
/* Types that are not builtin get wrapped in an ExtensionObject */

enum UA_VARIANT_ENCODINGMASKTYPE {
    UA_VARIANT_ENCODINGMASKTYPE_TYPEID_MASK = 0x3F,        // bits 0:5
    UA_VARIANT_ENCODINGMASKTYPE_DIMENSIONS = (0x01 << 6), // bit 6
    UA_VARIANT_ENCODINGMASKTYPE_ARRAY = (0x01 << 7)  // bit 7
};

static UA_StatusCode Variant_encodeBinary(UA_Variant const *src,
        const UA_DataType *_, UA_encodeBufferOverflowFcn overflowCallback,
        void *handle, UA_ByteString **dst, size_t *UA_RESTRICT offset) {
    if (!src->type)
        return UA_STATUSCODE_BADINTERNALERROR;
    UA_Boolean isArray = src->arrayLength
            > 0|| src->data <= UA_EMPTY_ARRAY_SENTINEL;
    UA_Boolean hasDimensions = isArray && src->arrayDimensionsSize > 0;
    UA_Boolean isBuiltin = src->type->builtin;
    UA_Byte encodingByte = 0;
    if (isArray) {
        encodingByte |= UA_VARIANT_ENCODINGMASKTYPE_ARRAY;
        if (hasDimensions)
            encodingByte |= UA_VARIANT_ENCODINGMASKTYPE_DIMENSIONS;
    }

    UA_NodeId typeId;
    UA_NodeId_init(&typeId);
    size_t encode_index = src->type->typeIndex;
    if (isBuiltin) {
        /* Do an extra lookup. Enums are encoded as UA_UInt32. */
        encodingByte |= UA_VARIANT_ENCODINGMASKTYPE_TYPEID_MASK
                & (UA_Byte) (src->type->typeIndex + 1);
    } else {
        encode_index = UA_BUILTIN_TYPES_COUNT;
        /* wrap the datatype in an extensionobject */
        encodingByte |= UA_VARIANT_ENCODINGMASKTYPE_TYPEID_MASK & (UA_Byte) 22;
        typeId = src->type->typeId;
        if (typeId.identifierType != UA_NODEIDTYPE_NUMERIC)
            return UA_STATUSCODE_BADINTERNALERROR;
        typeId.identifier.numeric += UA_ENCODINGOFFSET_BINARY;
    }

    size_t length = src->arrayLength;
    UA_StatusCode retval = Byte_encodeBinary(&encodingByte, NULL,
            overflowCallback, handle, dst, offset);
    if (isArray) {
        UA_Int32 encodeLength = -1;
        if (src->arrayLength > 0)
            encodeLength = src->arrayLength;
        else if (src->data == UA_EMPTY_ARRAY_SENTINEL)
            encodeLength = 0;
        retval |= Int32_encodeBinary(&encodeLength, NULL, overflowCallback,
                handle, dst, offset);
    } else
        length = 1;

    uintptr_t ptr = (uintptr_t) src->data;
    ptrdiff_t memSize = src->type->memSize;
    for (size_t i = 0; i < length; i++) {
        size_t oldoffset; // before encoding the actual content
        if (!isBuiltin) {
            /* The type is wrapped inside an extensionobject */
            retval |= NodeId_encodeBinary(&typeId, NULL, overflowCallback,
                    handle, dst, offset);
            UA_Byte eoEncoding = UA_EXTENSIONOBJECT_ENCODED_BYTESTRING;
            retval |= Byte_encodeBinary(&eoEncoding, NULL, overflowCallback,
                    handle, dst, offset);
            *offset += 4;
            oldoffset = *offset;
        }
        retval |= encodeBinaryJumpTable[encode_index]((const void*) ptr,
                src->type, overflowCallback, handle, dst, offset);
        if (!isBuiltin) {
            /* Jump back and print the length of the extension object */
            UA_Int32 encodingLength = *offset - oldoffset;
            oldoffset -= 4;
            retval |= Int32_encodeBinary(&encodingLength, NULL,
                    overflowCallback, handle, dst, &oldoffset);
        }
        ptr += memSize;
    }
    if (hasDimensions)
        retval |= Array_encodeBinary(src->arrayDimensions,
                src->arrayDimensionsSize, &UA_TYPES[UA_TYPES_INT32],
                overflowCallback, handle, dst, offset);
    return retval;
}

/* The resulting variant always has the storagetype UA_VARIANT_DATA. Currently,
 we only support ns0 types (todo: attach typedescriptions to datatypenodes) */
static UA_StatusCode Variant_decodeBinary(UA_ByteString const *src,
        size_t *UA_RESTRICT offset, UA_Variant *dst, const UA_DataType *_) {
    UA_Byte encodingByte;
    UA_StatusCode retval = Byte_decodeBinary(src, offset, &encodingByte, NULL);
    if (retval != UA_STATUSCODE_GOOD)
        return retval;
    UA_Boolean isArray = encodingByte & UA_VARIANT_ENCODINGMASKTYPE_ARRAY;
    size_t typeIndex = (encodingByte & UA_VARIANT_ENCODINGMASKTYPE_TYPEID_MASK)
            - 1;
    if (typeIndex > 24) /* must be builtin */
        return UA_STATUSCODE_BADDECODINGERROR;

    if (isArray) {
        /* an array */
        dst->type = &UA_TYPES[typeIndex];
        UA_Int32 signedLength = 0;
        retval |= Int32_decodeBinary(src, offset, &signedLength, NULL);
        if (retval != UA_STATUSCODE_GOOD)
            return retval;
        retval = Array_decodeBinary(src, offset, signedLength, &dst->data,
                &dst->arrayLength, dst->type);
    } else if (typeIndex != UA_TYPES_EXTENSIONOBJECT) {
        /* a builtin type */
        dst->type = &UA_TYPES[typeIndex];
        retval = Array_decodeBinary(src, offset, 1, &dst->data,
                &dst->arrayLength, dst->type);
        dst->arrayLength = 0;
    } else {
        /* a single extensionobject */
        size_t intern_offset = *offset;
        UA_NodeId typeId;
        retval = NodeId_decodeBinary(src, &intern_offset, &typeId, NULL);
        if (retval != UA_STATUSCODE_GOOD)
            return retval;

        UA_Byte eo_encoding;
        retval = Byte_decodeBinary(src, &intern_offset, &eo_encoding, NULL);
        if (retval != UA_STATUSCODE_GOOD) {
            UA_NodeId_deleteMembers(&typeId);
            return retval;
        }

        /* search for the datatype. use extensionobject if nothing is found */
        dst->type = &UA_TYPES[UA_TYPES_EXTENSIONOBJECT];
        if (typeId.namespaceIndex == 0
                && eo_encoding == UA_EXTENSIONOBJECT_ENCODED_BYTESTRING
                && findDataType(&typeId, &dst->type) == UA_STATUSCODE_GOOD)
            *offset = intern_offset;
        UA_NodeId_deleteMembers(&typeId);

        /* decode the type */
        dst->data = UA_calloc(1, dst->type->memSize);
        if (dst->data) {
            size_t decode_index =
                    dst->type->builtin ?
                            dst->type->typeIndex : UA_BUILTIN_TYPES_COUNT;
            retval = decodeBinaryJumpTable[decode_index](src, offset, dst->data,
                    dst->type);
            if (retval != UA_STATUSCODE_GOOD) {
                UA_free(dst->data);
                dst->data = NULL;
            }
        } else
            retval = UA_STATUSCODE_BADOUTOFMEMORY;
    }

    /* array dimensions */
    if (isArray && (encodingByte & UA_VARIANT_ENCODINGMASKTYPE_DIMENSIONS)) {
        UA_Int32 signed_length = 0;
        retval |= Int32_decodeBinary(src, offset, &signed_length, NULL);
        if (retval == UA_STATUSCODE_GOOD)
            retval = Array_decodeBinary(src, offset, signed_length,
                    (void**) &dst->arrayDimensions, &dst->arrayDimensionsSize,
                    &UA_TYPES[UA_TYPES_INT32]);
    }
    if (retval != UA_STATUSCODE_GOOD)
        UA_Variant_deleteMembers(dst);
    return retval;
}

/* DataValue */
static UA_StatusCode DataValue_encodeBinary(UA_DataValue const *src,
        const UA_DataType *_, UA_encodeBufferOverflowFcn overflowCallback,
        void *handle, UA_ByteString **dst, size_t *UA_RESTRICT offset) {
    UA_StatusCode retval = Byte_encodeBinary((const UA_Byte*) src, NULL,
            overflowCallback, handle, dst, offset);
    if (src->hasValue)
        retval |= Variant_encodeBinary(&src->value, NULL, overflowCallback,
                handle, dst, offset);
    if (src->hasStatus)
        retval |= StatusCode_encodeBinary(&src->status, NULL, overflowCallback,
                handle, dst, offset);
    if (src->hasSourceTimestamp)
        retval |= DateTime_encodeBinary(&src->sourceTimestamp, NULL,
                overflowCallback, handle, dst, offset);
    if (src->hasSourcePicoseconds)
        retval |= UInt16_encodeBinary(&src->sourcePicoseconds, NULL,
                overflowCallback, handle, dst, offset);
    if (src->hasServerTimestamp)
        retval |= DateTime_encodeBinary(&src->serverTimestamp, NULL,
                overflowCallback, handle, dst, offset);
    if (src->hasServerPicoseconds)
        retval |= UInt16_encodeBinary(&src->serverPicoseconds, NULL,
                overflowCallback, handle, dst, offset);
    return retval;
}

#define MAX_PICO_SECONDS 999
static UA_StatusCode DataValue_decodeBinary(UA_ByteString const *src,
        size_t *UA_RESTRICT offset, UA_DataValue *dst, const UA_DataType *_) {
    UA_StatusCode retval = Byte_decodeBinary(src, offset, (UA_Byte*) dst, NULL);
    if (retval != UA_STATUSCODE_GOOD)
        return retval;
    if (dst->hasValue)
        retval |= Variant_decodeBinary(src, offset, &dst->value, NULL);
    if (dst->hasStatus)
        retval |= StatusCode_decodeBinary(src, offset, &dst->status, NULL);
    if (dst->hasSourceTimestamp)
        retval |= DateTime_decodeBinary(src, offset, &dst->sourceTimestamp,
                NULL);
    if (dst->hasSourcePicoseconds) {
        retval |= UInt16_decodeBinary(src, offset, &dst->sourcePicoseconds,
                NULL);
        if (dst->sourcePicoseconds > MAX_PICO_SECONDS)
            dst->sourcePicoseconds = MAX_PICO_SECONDS;
    }
    if (dst->hasServerTimestamp)
        retval |= DateTime_decodeBinary(src, offset, &dst->serverTimestamp,
                NULL);
    if (dst->hasServerPicoseconds) {
        retval |= UInt16_decodeBinary(src, offset, &dst->serverPicoseconds,
                NULL);
        if (dst->serverPicoseconds > MAX_PICO_SECONDS)
            dst->serverPicoseconds = MAX_PICO_SECONDS;
    }
    if (retval != UA_STATUSCODE_GOOD)
        UA_DataValue_deleteMembers(dst);
    return retval;
}

/* DiagnosticInfo */
static UA_StatusCode DiagnosticInfo_encodeBinary(const UA_DiagnosticInfo *src,
        const UA_DataType *_, UA_encodeBufferOverflowFcn overflowCallback,
        void *handle, UA_ByteString **dst, size_t *UA_RESTRICT offset) {
    UA_StatusCode retval = Byte_encodeBinary((const UA_Byte *) src, NULL,
            overflowCallback, handle, dst, offset);
    if (src->hasSymbolicId)
        retval |= Int32_encodeBinary(&src->symbolicId, NULL, overflowCallback,
                handle, dst, offset);
    if (src->hasNamespaceUri)
        retval |= Int32_encodeBinary(&src->namespaceUri, NULL, overflowCallback,
                handle, dst, offset);
    if (src->hasLocalizedText)
        retval |= Int32_encodeBinary(&src->localizedText, NULL,
                overflowCallback, handle, dst, offset);
    if (src->hasLocale)
        retval |= Int32_encodeBinary(&src->locale, NULL, overflowCallback,
                handle, dst, offset);
    if (src->hasAdditionalInfo)
        retval |= String_encodeBinary(&src->additionalInfo, NULL,
                overflowCallback, handle, dst, offset);
    if (src->hasInnerStatusCode)
        retval |= StatusCode_encodeBinary(&src->innerStatusCode, NULL,
                overflowCallback, handle, dst, offset);
    if (src->hasInnerDiagnosticInfo)
        retval |= DiagnosticInfo_encodeBinary(src->innerDiagnosticInfo, NULL,
                overflowCallback, handle, dst, offset);
    return retval;
}

static UA_StatusCode DiagnosticInfo_decodeBinary(UA_ByteString const *src,
        size_t *UA_RESTRICT offset, UA_DiagnosticInfo *dst,
        const UA_DataType *_) {
    UA_StatusCode retval = Byte_decodeBinary(src, offset, (UA_Byte*) dst, NULL);
    if (retval != UA_STATUSCODE_GOOD)
        return retval;
    if (dst->hasSymbolicId)
        retval |= Int32_decodeBinary(src, offset, &dst->symbolicId, NULL);
    if (dst->hasNamespaceUri)
        retval |= Int32_decodeBinary(src, offset, &dst->namespaceUri, NULL);
    if (dst->hasLocalizedText)
        retval |= Int32_decodeBinary(src, offset, &dst->localizedText, NULL);
    if (dst->hasLocale)
        retval |= Int32_decodeBinary(src, offset, &dst->locale, NULL);
    if (dst->hasAdditionalInfo)
        retval |= String_decodeBinary(src, offset, &dst->additionalInfo, NULL);
    if (dst->hasInnerStatusCode)
        retval |= StatusCode_decodeBinary(src, offset, &dst->innerStatusCode,
                NULL);
    if (dst->hasInnerDiagnosticInfo) {
        // innerDiagnosticInfo is a pointer to struct, therefore allocate
        dst->innerDiagnosticInfo = UA_calloc(1, sizeof(UA_DiagnosticInfo));
        if (dst->innerDiagnosticInfo)
            retval |= DiagnosticInfo_decodeBinary(src, offset,
                    dst->innerDiagnosticInfo, NULL);
        else {
            dst->hasInnerDiagnosticInfo = UA_FALSE;
            retval |= UA_STATUSCODE_BADOUTOFMEMORY;
        }
    }
    if (retval != UA_STATUSCODE_GOOD)
        UA_DiagnosticInfo_deleteMembers(dst);
    return retval;
}

/********************/
/* Structured Types */
/********************/
<<<<<<< HEAD
static const UA_encodeBinarySignature encodeBinaryJumpTable[UA_BUILTIN_TYPES_COUNT
        + 1] = { (UA_encodeBinarySignature) Boolean_encodeBinary,
        (UA_encodeBinarySignature) Byte_encodeBinary, // SByte
        (UA_encodeBinarySignature) Byte_encodeBinary,
        (UA_encodeBinarySignature) UInt16_encodeBinary, // Int16
        (UA_encodeBinarySignature) UInt16_encodeBinary,
        (UA_encodeBinarySignature) UInt32_encodeBinary, // Int32
        (UA_encodeBinarySignature) UInt32_encodeBinary,
        (UA_encodeBinarySignature) UInt64_encodeBinary, // Int64
        (UA_encodeBinarySignature) UInt64_encodeBinary,
        (UA_encodeBinarySignature) Float_encodeBinary,
        (UA_encodeBinarySignature) Double_encodeBinary,
        (UA_encodeBinarySignature) String_encodeBinary,
        (UA_encodeBinarySignature) UInt64_encodeBinary, // DateTime
        (UA_encodeBinarySignature) Guid_encodeBinary,
        (UA_encodeBinarySignature) String_encodeBinary, // ByteString
        (UA_encodeBinarySignature) String_encodeBinary, // XmlElement
        (UA_encodeBinarySignature) NodeId_encodeBinary,
        (UA_encodeBinarySignature) ExpandedNodeId_encodeBinary,
        (UA_encodeBinarySignature) UInt32_encodeBinary, // StatusCode
        (UA_encodeBinarySignature) UA_encodeBinary, // QualifiedName
        (UA_encodeBinarySignature) LocalizedText_encodeBinary,
        (UA_encodeBinarySignature) ExtensionObject_encodeBinary,
        (UA_encodeBinarySignature) DataValue_encodeBinary,
        (UA_encodeBinarySignature) Variant_encodeBinary,
        (UA_encodeBinarySignature) DiagnosticInfo_encodeBinary,
        (UA_encodeBinarySignature) UA_encodeBinary, };

UA_StatusCode UA_encodeBinary(const void *src, const UA_DataType *type,
        UA_encodeBufferOverflowFcn overflowCallback, void *handle,
        UA_ByteString **dst, size_t *UA_RESTRICT offset) {
    uintptr_t ptr = (uintptr_t) src;
=======
static const UA_encodeBinarySignature encodeBinaryJumpTable[UA_BUILTIN_TYPES_COUNT + 1] = {
    (UA_encodeBinarySignature)Boolean_encodeBinary,
    (UA_encodeBinarySignature)Byte_encodeBinary, // SByte
    (UA_encodeBinarySignature)Byte_encodeBinary,
    (UA_encodeBinarySignature)UInt16_encodeBinary, // Int16
    (UA_encodeBinarySignature)UInt16_encodeBinary,
    (UA_encodeBinarySignature)UInt32_encodeBinary, // Int32
    (UA_encodeBinarySignature)UInt32_encodeBinary,
    (UA_encodeBinarySignature)UInt64_encodeBinary, // Int64
    (UA_encodeBinarySignature)UInt64_encodeBinary,
    (UA_encodeBinarySignature)Float_encodeBinary,
    (UA_encodeBinarySignature)Double_encodeBinary,
    (UA_encodeBinarySignature)String_encodeBinary,
    (UA_encodeBinarySignature)UInt64_encodeBinary, // DateTime
    (UA_encodeBinarySignature)Guid_encodeBinary,
    (UA_encodeBinarySignature)String_encodeBinary, // ByteString
    (UA_encodeBinarySignature)String_encodeBinary, // XmlElement
    (UA_encodeBinarySignature)NodeId_encodeBinary,
    (UA_encodeBinarySignature)ExpandedNodeId_encodeBinary,
    (UA_encodeBinarySignature)UInt32_encodeBinary, // StatusCode
    (UA_encodeBinarySignature)UA_encodeBinary, // QualifiedName
    (UA_encodeBinarySignature)LocalizedText_encodeBinary,
    (UA_encodeBinarySignature)ExtensionObject_encodeBinary,
    (UA_encodeBinarySignature)DataValue_encodeBinary,
    (UA_encodeBinarySignature)Variant_encodeBinary,
    (UA_encodeBinarySignature)DiagnosticInfo_encodeBinary,
    (UA_encodeBinarySignature)UA_encodeBinary,
};

UA_StatusCode
UA_encodeBinary(const void *src, const UA_DataType *type, UA_encodeBufferOverflowFcn overflowCallback, void *handle,  UA_ByteString **dst,
        size_t *UA_RESTRICT offset) {
    uintptr_t ptr = (uintptr_t)src;
>>>>>>> 86ac5f56
    UA_StatusCode retval = UA_STATUSCODE_GOOD;
    UA_Byte membersSize = type->membersSize;
    for (size_t i = 0; i < membersSize; i++) {
        const UA_DataTypeMember *member = &type->members[i];
        const UA_DataType *typelists[2] = { UA_TYPES, &type[-type->typeIndex] };
        const UA_DataType *memberType =
                &typelists[!member->namespaceZero][member->memberTypeIndex];
        if (!member->isArray) {
            ptr += member->padding;
            size_t encode_index =
                    memberType->builtin ?
                            memberType->typeIndex : UA_BUILTIN_TYPES_COUNT;
            retval |= encodeBinaryJumpTable[encode_index]((const void*) ptr,
                    memberType, overflowCallback, handle, dst, offset);
            ptr += memberType->memSize;
        } else {
            ptr += member->padding;
            const size_t length = *((const size_t*) ptr);
            ptr += sizeof(size_t);
            retval |= Array_encodeBinary(*(void * const *) ptr, length,
                    memberType, overflowCallback, handle, dst, offset);
            ptr += sizeof(void*);
        }
    }
    return retval;
}

static UA_StatusCode UA_decodeBinaryNoInit(const UA_ByteString *src,
        size_t *UA_RESTRICT offset, void *dst, const UA_DataType *type) {
    uintptr_t ptr = (uintptr_t) dst;
    UA_StatusCode retval = UA_STATUSCODE_GOOD;
    UA_Byte membersSize = type->membersSize;
    for (size_t i = 0; i < membersSize; i++) {
        const UA_DataTypeMember *member = &type->members[i];
        const UA_DataType *typelists[2] = { UA_TYPES, &type[-type->typeIndex] };
        const UA_DataType *memberType =
                &typelists[!member->namespaceZero][member->memberTypeIndex];
        if (!member->isArray) {
            ptr += member->padding;
            size_t fi =
                    memberType->builtin ?
                            memberType->typeIndex : UA_BUILTIN_TYPES_COUNT;
            retval |= decodeBinaryJumpTable[fi](src, offset, (void*) ptr,
                    memberType);
            ptr += memberType->memSize;
        } else {
            ptr += member->padding;
            size_t *length = (size_t*) ptr;
            ptr += sizeof(size_t);
            UA_Int32 slength = -1;
            retval |= Int32_decodeBinary(src, offset, &slength, NULL);
            retval |= Array_decodeBinary(src, offset, slength, (void**) ptr,
                    length, memberType);
            ptr += sizeof(void*);
        }
    }
    if (retval != UA_STATUSCODE_GOOD)
        UA_deleteMembers(dst, type);
    return retval;
}

static const UA_decodeBinarySignature decodeBinaryJumpTable[UA_BUILTIN_TYPES_COUNT
        + 1] = { (UA_decodeBinarySignature) Boolean_decodeBinary,
        (UA_decodeBinarySignature) Byte_decodeBinary, // SByte
        (UA_decodeBinarySignature) Byte_decodeBinary,
        (UA_decodeBinarySignature) UInt16_decodeBinary, // Int16
        (UA_decodeBinarySignature) UInt16_decodeBinary,
        (UA_decodeBinarySignature) UInt32_decodeBinary, // Int32
        (UA_decodeBinarySignature) UInt32_decodeBinary,
        (UA_decodeBinarySignature) UInt64_decodeBinary, // Int64
        (UA_decodeBinarySignature) UInt64_decodeBinary,
        (UA_decodeBinarySignature) Float_decodeBinary,
        (UA_decodeBinarySignature) Double_decodeBinary,
        (UA_decodeBinarySignature) String_decodeBinary,
        (UA_decodeBinarySignature) UInt64_decodeBinary, // DateTime
        (UA_decodeBinarySignature) Guid_decodeBinary,
        (UA_decodeBinarySignature) String_decodeBinary, // ByteString
        (UA_decodeBinarySignature) String_decodeBinary, // XmlElement
        (UA_decodeBinarySignature) NodeId_decodeBinary,
        (UA_decodeBinarySignature) ExpandedNodeId_decodeBinary,
        (UA_decodeBinarySignature) UInt32_decodeBinary, // StatusCode
        (UA_decodeBinarySignature) UA_decodeBinaryNoInit, // QualifiedName
        (UA_decodeBinarySignature) LocalizedText_decodeBinary,
        (UA_decodeBinarySignature) ExtensionObject_decodeBinary,
        (UA_decodeBinarySignature) DataValue_decodeBinary,
        (UA_decodeBinarySignature) Variant_decodeBinary,
        (UA_decodeBinarySignature) DiagnosticInfo_decodeBinary,
        (UA_decodeBinarySignature) UA_decodeBinaryNoInit, };

UA_StatusCode UA_decodeBinary(const UA_ByteString *src,
        size_t *UA_RESTRICT offset, void *dst, const UA_DataType *type) {
    memset(dst, 0, type->memSize); // init
    return UA_decodeBinaryNoInit(src, offset, dst, type);
}<|MERGE_RESOLUTION|>--- conflicted
+++ resolved
@@ -1127,40 +1127,12 @@
 /********************/
 /* Structured Types */
 /********************/
-<<<<<<< HEAD
-static const UA_encodeBinarySignature encodeBinaryJumpTable[UA_BUILTIN_TYPES_COUNT
-        + 1] = { (UA_encodeBinarySignature) Boolean_encodeBinary,
-        (UA_encodeBinarySignature) Byte_encodeBinary, // SByte
-        (UA_encodeBinarySignature) Byte_encodeBinary,
-        (UA_encodeBinarySignature) UInt16_encodeBinary, // Int16
-        (UA_encodeBinarySignature) UInt16_encodeBinary,
-        (UA_encodeBinarySignature) UInt32_encodeBinary, // Int32
-        (UA_encodeBinarySignature) UInt32_encodeBinary,
-        (UA_encodeBinarySignature) UInt64_encodeBinary, // Int64
-        (UA_encodeBinarySignature) UInt64_encodeBinary,
-        (UA_encodeBinarySignature) Float_encodeBinary,
-        (UA_encodeBinarySignature) Double_encodeBinary,
-        (UA_encodeBinarySignature) String_encodeBinary,
-        (UA_encodeBinarySignature) UInt64_encodeBinary, // DateTime
-        (UA_encodeBinarySignature) Guid_encodeBinary,
-        (UA_encodeBinarySignature) String_encodeBinary, // ByteString
-        (UA_encodeBinarySignature) String_encodeBinary, // XmlElement
-        (UA_encodeBinarySignature) NodeId_encodeBinary,
-        (UA_encodeBinarySignature) ExpandedNodeId_encodeBinary,
-        (UA_encodeBinarySignature) UInt32_encodeBinary, // StatusCode
-        (UA_encodeBinarySignature) UA_encodeBinary, // QualifiedName
-        (UA_encodeBinarySignature) LocalizedText_encodeBinary,
-        (UA_encodeBinarySignature) ExtensionObject_encodeBinary,
-        (UA_encodeBinarySignature) DataValue_encodeBinary,
-        (UA_encodeBinarySignature) Variant_encodeBinary,
-        (UA_encodeBinarySignature) DiagnosticInfo_encodeBinary,
-        (UA_encodeBinarySignature) UA_encodeBinary, };
 
 UA_StatusCode UA_encodeBinary(const void *src, const UA_DataType *type,
         UA_encodeBufferOverflowFcn overflowCallback, void *handle,
         UA_ByteString **dst, size_t *UA_RESTRICT offset) {
     uintptr_t ptr = (uintptr_t) src;
-=======
+
 static const UA_encodeBinarySignature encodeBinaryJumpTable[UA_BUILTIN_TYPES_COUNT + 1] = {
     (UA_encodeBinarySignature)Boolean_encodeBinary,
     (UA_encodeBinarySignature)Byte_encodeBinary, // SByte
@@ -1194,7 +1166,6 @@
 UA_encodeBinary(const void *src, const UA_DataType *type, UA_encodeBufferOverflowFcn overflowCallback, void *handle,  UA_ByteString **dst,
         size_t *UA_RESTRICT offset) {
     uintptr_t ptr = (uintptr_t)src;
->>>>>>> 86ac5f56
     UA_StatusCode retval = UA_STATUSCODE_GOOD;
     UA_Byte membersSize = type->membersSize;
     for (size_t i = 0; i < membersSize; i++) {

#ifndef UA_UTIL_H_
#define UA_UTIL_H_

#include "ua_config.h"

#include <assert.h>
#define UA_assert(ignore) assert(ignore)

/*********************/
/* Memory Management */
/*********************/

/* Replace the macros with functions for custom allocators if necessary */
#include <stdlib.h> // malloc, free
#ifdef _WIN32
# include <malloc.h>
#endif

#ifndef UA_free
# define UA_free(ptr) free(ptr)
#endif
#ifndef UA_malloc
# define UA_malloc(size) malloc(size)
#endif
#ifndef UA_calloc
# define UA_calloc(num, size) calloc(num, size)
#endif
#ifndef UA_realloc
# define UA_realloc(ptr, size) realloc(ptr, size)
#endif

#ifndef NO_ALLOCA
# ifdef __GNUC__
#  define UA_alloca(size) __builtin_alloca (size)
# elif defined(_WIN32)
#  define UA_alloca(SIZE) _alloca(SIZE)
# else
#  include <alloca.h>
#  define UA_alloca(SIZE) alloca(SIZE)
# endif
#endif

#define container_of(ptr, type, member) \
    (type *)((uintptr_t)ptr - offsetof(type,member))

/************************/
/* Thread Local Storage */
/************************/

#ifdef UA_ENABLE_MULTITHREADING
# if defined(__STDC_VERSION__) && __STDC_VERSION__ >= 201112L
#  define UA_THREAD_LOCAL _Thread_local /* C11 */
# elif defined(__GNUC__)
#  define UA_THREAD_LOCAL __thread /* GNU extension */
# elif defined(_MSC_VER)
#  define UA_THREAD_LOCAL __declspec(thread) /* MSVC extension */
# else
#  warning The compiler does not allow thread-local variables. The library can be built, but will not be thread safe.
# endif
#endif

<<<<<<< HEAD
/********************/
/* System Libraries */
/********************/

#ifdef _WIN32
# include <winsock2.h> //needed for amalgamation
# include <windows.h>
# undef SLIST_ENTRY
#endif

#include <time.h>
#if defined(_WIN32) && !defined(__MINGW32__)
int gettimeofday(struct timeval *tp, struct timezone *tzp);
#else
# include <sys/time.h>
#endif

#if defined(__APPLE__) || defined(__MACH__)
#include <mach/clock.h>
#include <mach/mach.h>
=======
#ifndef UA_THREAD_LOCAL
# define UA_THREAD_LOCAL
>>>>>>> 24604543
#endif

/*************************/
/* External Dependencies */
/*************************/
#include "queue.h"

#ifdef UA_ENABLE_MULTITHREADING
# define _LGPL_SOURCE
# ifdef NDEBUG
# include <urcu.h>
# include <urcu/wfcqueue.h>
# include <urcu/uatomic.h>
# include <urcu/rculfhash.h>
# include <urcu/lfstack.h>
#  define UA_RCU_LOCK() rcu_read_lock()
#  define UA_RCU_UNLOCK() rcu_read_unlock()
#  define UA_ASSERT_RCU_LOCKED()
#  define UA_ASSERT_RCU_UNLOCKED()
# else
   extern UA_THREAD_LOCAL bool rcu_locked;
#   define UA_ASSERT_RCU_LOCKED() assert(rcu_locked)
#   define UA_ASSERT_RCU_UNLOCKED() assert(!rcu_locked)
#   define UA_RCU_LOCK() do {                     \
        UA_ASSERT_RCU_UNLOCKED();                 \
        rcu_locked = true;                        \
        rcu_read_lock(); } while(0)
#   define UA_RCU_UNLOCK() do {                   \
        UA_ASSERT_RCU_LOCKED();                   \
        rcu_locked = false;                       \
        rcu_read_lock(); } while(0)
# endif
#else
# define UA_RCU_LOCK()
# define UA_RCU_UNLOCK()
# define UA_ASSERT_RCU_LOCKED()
# define UA_ASSERT_RCU_UNLOCKED()
#endif

#endif /* UA_UTIL_H_ */<|MERGE_RESOLUTION|>--- conflicted
+++ resolved
@@ -59,31 +59,8 @@
 # endif
 #endif
 
-<<<<<<< HEAD
-/********************/
-/* System Libraries */
-/********************/
-
-#ifdef _WIN32
-# include <winsock2.h> //needed for amalgamation
-# include <windows.h>
-# undef SLIST_ENTRY
-#endif
-
-#include <time.h>
-#if defined(_WIN32) && !defined(__MINGW32__)
-int gettimeofday(struct timeval *tp, struct timezone *tzp);
-#else
-# include <sys/time.h>
-#endif
-
-#if defined(__APPLE__) || defined(__MACH__)
-#include <mach/clock.h>
-#include <mach/mach.h>
-=======
 #ifndef UA_THREAD_LOCAL
 # define UA_THREAD_LOCAL
->>>>>>> 24604543
 #endif
 
 /*************************/
@@ -93,12 +70,12 @@
 
 #ifdef UA_ENABLE_MULTITHREADING
 # define _LGPL_SOURCE
-# ifdef NDEBUG
 # include <urcu.h>
 # include <urcu/wfcqueue.h>
 # include <urcu/uatomic.h>
 # include <urcu/rculfhash.h>
 # include <urcu/lfstack.h>
+# ifdef NDEBUG
 #  define UA_RCU_LOCK() rcu_read_lock()
 #  define UA_RCU_UNLOCK() rcu_read_unlock()
 #  define UA_ASSERT_RCU_LOCKED()

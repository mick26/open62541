include_directories(${PROJECT_SOURCE_DIR}/include)
include_directories(${PROJECT_SOURCE_DIR}/deps)
include_directories(${PROJECT_SOURCE_DIR}/src)
include_directories(${PROJECT_SOURCE_DIR}/plugins)
include_directories(${PROJECT_BINARY_DIR}/src_generated)
include_directories(${CHECK_INCLUDE_DIRS})

find_package(Check REQUIRED)
find_package(Threads REQUIRED)
if(UA_ENABLE_VALGRIND_UNIT_TESTS)
    find_package(Valgrind REQUIRED)
endif()

set(LIBS ${CHECK_LIBRARIES} ${open62541_LIBRARIES} open62541)
if(NOT WIN32)
  list(APPEND LIBS pthread m)
  if(NOT APPLE)
    list(APPEND LIBS rt subunit)
  endif()
else()
    list(APPEND LIBS ws2_32)
endif()
if(UA_ENABLE_MULTITHREADING)
    list(APPEND LIBS urcu-cds urcu urcu-common)
endif()

if(CMAKE_COMPILER_IS_GNUCC OR "x${CMAKE_C_COMPILER_ID}" STREQUAL "xClang")
    add_definitions(-Wno-sign-conversion)
endif()

# Unit Test Definition Macro
set(VALGRIND_FLAGS --quiet --trace-children=yes --leak-check=full)
macro(add_test_valgrind TEST_NAME)
    if(UA_ENABLE_VALGRIND_UNIT_TESTS)
        add_test(${TEST_NAME} valgrind --error-exitcode=1 ${VALGRIND_FLAGS} ${ARGN})
    else()
        add_test(${TEST_NAME} ${ARGN})
    endif()
endmacro()

# the unit test are built directly on the open62541 object files. so they can
# access symbols that are hidden/not exported to the shared library

add_executable(check_types_builtin check_types_builtin.c $<TARGET_OBJECTS:open62541-object>)
target_link_libraries(check_types_builtin ${LIBS})
add_test_valgrind(types_builtin ${CMAKE_CURRENT_BINARY_DIR}/check_types_builtin)

add_executable(check_types_memory check_types_memory.c $<TARGET_OBJECTS:open62541-object>)
target_link_libraries(check_types_memory ${LIBS})
add_test_valgrind(types_memory ${CMAKE_CURRENT_BINARY_DIR}/check_types_memory)

add_executable(check_types_range check_types_range.c $<TARGET_OBJECTS:open62541-object>)
target_link_libraries(check_types_range ${LIBS})
add_test_valgrind(types_range ${CMAKE_CURRENT_BINARY_DIR}/check_types_range)

add_executable(check_types_custom check_types_custom.c $<TARGET_OBJECTS:open62541-object>)
target_link_libraries(check_types_custom ${LIBS})
add_test_valgrind(types_custom ${CMAKE_CURRENT_BINARY_DIR}/check_types_custom)

add_executable(check_chunking check_chunking.c $<TARGET_OBJECTS:open62541-object>)
target_link_libraries(check_chunking ${LIBS})
add_test_valgrind(chunking ${CMAKE_CURRENT_BINARY_DIR}/check_chunking)

add_executable(check_utils check_utils.c $<TARGET_OBJECTS:open62541-object>)
target_link_libraries(check_utils ${LIBS})
add_test_valgrind(check_utils ${CMAKE_CURRENT_BINARY_DIR}/check_utils)

# Test Server

add_executable(check_services_view check_services_view.c $<TARGET_OBJECTS:open62541-object>)
target_link_libraries(check_services_view ${LIBS})
add_test_valgrind(services_view ${CMAKE_CURRENT_BINARY_DIR}/check_services_view)

add_executable(check_services_attributes check_services_attributes.c $<TARGET_OBJECTS:open62541-object>)
target_link_libraries(check_services_attributes ${LIBS})
add_test_valgrind(services_attributes ${CMAKE_CURRENT_BINARY_DIR}/check_services_attributes)

add_executable(check_services_nodemanagement check_services_nodemanagement.c $<TARGET_OBJECTS:open62541-object>)
target_link_libraries(check_services_nodemanagement ${LIBS})
add_test_valgrind(services_nodemanagement ${CMAKE_CURRENT_BINARY_DIR}/check_services_nodemanagement)

add_executable(check_services_subscriptions check_services_subscriptions.c $<TARGET_OBJECTS:open62541-object>)
target_link_libraries(check_services_subscriptions ${LIBS})
add_test_valgrind(check_services_subscriptions ${CMAKE_CURRENT_BINARY_DIR}/check_services_subscriptions)

add_executable(check_nodestore check_nodestore.c $<TARGET_OBJECTS:open62541-object>)
target_link_libraries(check_nodestore ${LIBS})
add_test_valgrind(nodestore ${CMAKE_CURRENT_BINARY_DIR}/check_nodestore)

add_executable(check_session check_session.c $<TARGET_OBJECTS:open62541-object>)
target_link_libraries(check_session ${LIBS})
add_test_valgrind(session ${CMAKE_CURRENT_BINARY_DIR}/check_session)

add_executable(check_server_jobs check_server_jobs.c $<TARGET_OBJECTS:open62541-object>)
target_link_libraries(check_server_jobs ${LIBS})
add_test_valgrind(check_server_jobs ${CMAKE_CURRENT_BINARY_DIR}/check_server_jobs)

add_executable(check_server_userspace check_server_userspace.c $<TARGET_OBJECTS:open62541-object>)
target_link_libraries(check_server_userspace ${LIBS})
add_test_valgrind(check_server_userspace ${CMAKE_CURRENT_BINARY_DIR}/check_server_userspace)

add_executable(check_discovery check_discovery.c $<TARGET_OBJECTS:open62541-object>)
target_link_libraries(check_discovery ${LIBS})
add_test_valgrind(discovery ${CMAKE_CURRENT_BINARY_DIR}/check_discovery)

<<<<<<< HEAD
# test with canned interactions from files
=======
# Test server with network dumps from files
>>>>>>> e1cfdc04

add_custom_command(OUTPUT ${CMAKE_CURRENT_BINARY_DIR}/client_HELOPN.bin
                          ${CMAKE_CURRENT_BINARY_DIR}/client_CLO.bin
                          ${CMAKE_CURRENT_BINARY_DIR}/client_CreateActivateSession.bin
                          ${CMAKE_CURRENT_BINARY_DIR}/client_Browse.bin
                          ${CMAKE_CURRENT_BINARY_DIR}/client_Read.bin
                          ${CMAKE_CURRENT_BINARY_DIR}/client_Write.bin
                  PRE_BUILD
                  COMMAND python ${PROJECT_SOURCE_DIR}/tools/hex2bin.py
                                 ${CMAKE_CURRENT_SOURCE_DIR}/dumps/client_HELOPN.hex
                                 ${CMAKE_CURRENT_SOURCE_DIR}/dumps/client_CLO.hex
                                 ${CMAKE_CURRENT_SOURCE_DIR}/dumps/client_CreateActivateSession.hex
                                 ${CMAKE_CURRENT_SOURCE_DIR}/dumps/client_Browse.hex
                                 ${CMAKE_CURRENT_SOURCE_DIR}/dumps/client_Read.hex
                                 ${CMAKE_CURRENT_SOURCE_DIR}/dumps/client_Write.hex
                  DEPENDS ${PROJECT_SOURCE_DIR}/tools/hex2bin.py
                          ${CMAKE_CURRENT_SOURCE_DIR}/dumps/client_HELOPN.hex
                          ${CMAKE_CURRENT_SOURCE_DIR}/dumps/client_CLO.hex
                          ${CMAKE_CURRENT_SOURCE_DIR}/dumps/client_CreateActivateSession.hex
                          ${CMAKE_CURRENT_SOURCE_DIR}/dumps/client_Browse.hex
                          ${CMAKE_CURRENT_SOURCE_DIR}/dumps/client_Read.hex
                          ${CMAKE_CURRENT_SOURCE_DIR}/dumps/client_Write.hex)
add_custom_target(client_HELOPN.bin DEPENDS "${CMAKE_CURRENT_BINARY_DIR}/client_HELOPN.bin")
add_custom_target(client_CreateActivateSession.bin DEPENDS "${CMAKE_CURRENT_BINARY_DIR}/client_CreateActivateSession.bin")

add_executable(check_server_binary_messages check_server_binary_messages.c testing_networklayers.c $<TARGET_OBJECTS:open62541-object>)
target_include_directories(check_server_binary_messages PRIVATE ${PROJECT_SOURCE_DIR}/src/server)
target_link_libraries(check_server_binary_messages ${LIBS})
add_dependencies(check_server_binary_messages client_HELOPN.bin)

add_test_valgrind(check_server_binary_messages_browse ${CMAKE_CURRENT_BINARY_DIR}/check_server_binary_messages
                                             ${CMAKE_CURRENT_BINARY_DIR}/client_HELOPN.bin
                                             ${CMAKE_CURRENT_BINARY_DIR}/client_CreateActivateSession.bin
                                             ${CMAKE_CURRENT_BINARY_DIR}/client_Browse.bin
                                             ${CMAKE_CURRENT_BINARY_DIR}/client_CLO.bin)

add_test_valgrind(check_server_binary_messages_read ${CMAKE_CURRENT_BINARY_DIR}/check_server_binary_messages
                                           ${CMAKE_CURRENT_BINARY_DIR}/client_HELOPN.bin
                                           ${CMAKE_CURRENT_BINARY_DIR}/client_CreateActivateSession.bin
                                           ${CMAKE_CURRENT_BINARY_DIR}/client_Read.bin
                                           ${CMAKE_CURRENT_BINARY_DIR}/client_CLO.bin)

add_test_valgrind(check_server_binary_messages_write ${CMAKE_CURRENT_BINARY_DIR}/check_server_binary_messages
                                           ${CMAKE_CURRENT_BINARY_DIR}/client_HELOPN.bin
                                           ${CMAKE_CURRENT_BINARY_DIR}/client_CreateActivateSession.bin
                                           ${CMAKE_CURRENT_BINARY_DIR}/client_Write.bin
                                           ${CMAKE_CURRENT_BINARY_DIR}/client_CLO.bin)

# Test Client

add_executable(check_client check_client.c $<TARGET_OBJECTS:open62541-object>)
target_link_libraries(check_client ${LIBS})
add_test_valgrind(check_client ${CMAKE_CURRENT_BINARY_DIR}/check_client)

add_executable(check_client_subscriptions check_client_subscriptions.c $<TARGET_OBJECTS:open62541-object>)
target_link_libraries(check_client_subscriptions ${LIBS})
add_test_valgrind(check_client_subscriptions ${CMAKE_CURRENT_BINARY_DIR}/check_client_subscriptions)<|MERGE_RESOLUTION|>--- conflicted
+++ resolved
@@ -11,7 +11,7 @@
     find_package(Valgrind REQUIRED)
 endif()
 
-set(LIBS ${CHECK_LIBRARIES} ${open62541_LIBRARIES} open62541)
+set(LIBS ${CHECK_LIBRARIES} ${open62541_LIBRARIES})
 if(NOT WIN32)
   list(APPEND LIBS pthread m)
   if(NOT APPLE)
@@ -103,11 +103,7 @@
 target_link_libraries(check_discovery ${LIBS})
 add_test_valgrind(discovery ${CMAKE_CURRENT_BINARY_DIR}/check_discovery)
 
-<<<<<<< HEAD
-# test with canned interactions from files
-=======
 # Test server with network dumps from files
->>>>>>> e1cfdc04
 
 add_custom_command(OUTPUT ${CMAKE_CURRENT_BINARY_DIR}/client_HELOPN.bin
                           ${CMAKE_CURRENT_BINARY_DIR}/client_CLO.bin

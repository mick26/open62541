--- conflicted
+++ resolved
@@ -1,4 +1,7 @@
-<<<<<<< HEAD
+/* This Source Code Form is subject to the terms of the Mozilla Public
+*  License, v. 2.0. If a copy of the MPL was not distributed with this
+*  file, You can obtain one at http://mozilla.org/MPL/2.0/. */
+
 #ifndef _XOPEN_SOURCE
 # define _XOPEN_SOURCE 500
 #endif
@@ -11,11 +14,6 @@
 #ifndef _BSD_SOURCE
 # define _BSD_SOURCE
 #endif
-=======
-/* This Source Code Form is subject to the terms of the Mozilla Public 
-*  License, v. 2.0. If a copy of the MPL was not distributed with this 
-*  file, You can obtain one at http://mozilla.org/MPL/2.0/. */
->>>>>>> 6fb18535
 
 #include <stdio.h>
 #include <stdlib.h>

--- conflicted
+++ resolved
@@ -6,13 +6,8 @@
     if [ "$CC" = "clang" ]; then
         mkdir -p build
         cd build
-<<<<<<< HEAD
-        scan-build-3.7 cmake -G "Unix Makefiles" -DUA_BUILD_EXAMPLES=ON -DUA_BUILD_UNIT_TESTS=ON ..
-        scan-build-3.7 -enable-checker security.FloatLoopCounter \
-=======
         scan-build-3.9 cmake -DUA_BUILD_EXAMPLES=ON -DUA_BUILD_UNIT_TESTS=ON ..
         scan-build-3.9 -enable-checker security.FloatLoopCounter \
->>>>>>> e1cfdc04
           -enable-checker security.insecureAPI.UncheckedReturn \
           --status-bugs -v \
           make -j
@@ -20,13 +15,8 @@
 
         mkdir -p build
         cd build
-<<<<<<< HEAD
-        scan-build-3.7 cmake -G "Unix Makefiles" -DUA_ENABLE_AMALGAMATION=ON ..
-        scan-build-3.7 -enable-checker security.FloatLoopCounter \
-=======
         scan-build-3.9 cmake -DUA_ENABLE_AMALGAMATION=ON ..
         scan-build-3.9 -enable-checker security.FloatLoopCounter \
->>>>>>> e1cfdc04
           -enable-checker security.insecureAPI.UncheckedReturn \
           --status-bugs -v \
           make -j
@@ -79,11 +69,7 @@
         mkdir -p build && cd build
         cmake -DCMAKE_TOOLCHAIN_FILE=../tools/cmake/Toolchain-mingw32.cmake -DUA_ENABLE_AMALGAMATION=ON -DCMAKE_BUILD_TYPE=Release -DUA_BUILD_EXAMPLES=ON ..
         make -j
-<<<<<<< HEAD
-        zip -r open62541-win32.zip ../../doc ../../doc_latex/open62541.pdf ../../server_cert.der ../LICENSE ../AUTHORS ../README.md examples/server.exe examples/client.exe libopen62541.dll.a open62541.h open62541.c
-=======
         zip -r open62541-win32.zip ../../doc_latex/open62541.pdf ../LICENSE ../AUTHORS ../README.md examples/server.exe examples/client.exe libopen62541.dll.a open62541.h open62541.c
->>>>>>> e1cfdc04
         cp open62541-win32.zip ..
         cd .. && rm build -rf
 
@@ -91,11 +77,7 @@
         mkdir -p build && cd build
         cmake -DCMAKE_TOOLCHAIN_FILE=../tools/cmake/Toolchain-mingw64.cmake -DUA_ENABLE_AMALGAMATION=ON -DCMAKE_BUILD_TYPE=Release -DUA_BUILD_EXAMPLES=ON ..
         make -j
-<<<<<<< HEAD
-        zip -r open62541-win64.zip ../../doc ../../doc_latex/open62541.pdf ../../server_cert.der ../LICENSE ../AUTHORS ../README.md examples/server.exe examples/client.exe libopen62541.dll.a open62541.h open62541.c
-=======
         zip -r open62541-win64.zip ../../doc_latex/open62541.pdf ../LICENSE ../AUTHORS ../README.md examples/server.exe examples/client.exe libopen62541.dll.a open62541.h open62541.c
->>>>>>> e1cfdc04
         cp open62541-win64.zip ..
         cd .. && rm build -rf
 
@@ -103,11 +85,7 @@
         mkdir -p build && cd build
         cmake -DCMAKE_TOOLCHAIN_FILE=../tools/cmake/Toolchain-gcc-m32.cmake -DUA_ENABLE_AMALGAMATION=ON -DCMAKE_BUILD_TYPE=Release -DUA_BUILD_EXAMPLES=ON ..
         make -j
-<<<<<<< HEAD
-        tar -pczf open62541-linux32.tar.gz ../../doc ../../doc_latex/open62541.pdf ../../server_cert.der ../LICENSE ../AUTHORS ../README.md examples/server examples/client libopen62541.a open62541.h open62541.c
-=======
         tar -pczf open62541-linux32.tar.gz ../../doc_latex/open62541.pdf ../LICENSE ../AUTHORS ../README.md examples/server examples/client libopen62541.a open62541.h open62541.c
->>>>>>> e1cfdc04
         cp open62541-linux32.tar.gz ..
         cd .. && rm build -rf
 
@@ -126,11 +104,7 @@
     mkdir -p build && cd build
     cmake -DCMAKE_BUILD_TYPE=Release -DUA_ENABLE_AMALGAMATION=ON -DUA_BUILD_EXAMPLES=ON ..
     make -j
-<<<<<<< HEAD
-    tar -pczf open62541-linux64.tar.gz ../../doc ../../doc_latex/open62541.pdf ../../server_cert.der ../LICENSE ../AUTHORS ../README.md examples/server examples/client libopen62541.a open62541.h open62541.c
-=======
     tar -pczf open62541-linux64.tar.gz ../../doc_latex/open62541.pdf ../LICENSE ../AUTHORS ../README.md examples/server examples/client libopen62541.a open62541.h open62541.c
->>>>>>> e1cfdc04
     cp open62541-linux64.tar.gz ..
     cp open62541.h ../.. # copy single file-release
     cp open62541.c ../.. # copy single file-release
@@ -151,7 +125,6 @@
 
     echo "Compile without discovery version"
     mkdir -p build && cd build
-<<<<<<< HEAD
     cmake -DUA_ENABLE_DISCOVERY=OFF -DUA_ENABLE_DISCOVERY_MULTICAST=OFF -DUA_BUILD_EXAMPLES=ON ..
     make -j
     cd .. && rm build -rf
@@ -159,22 +132,13 @@
     echo "Compile discovery without multicast version"
     mkdir -p build && cd build
     cmake -DUA_ENABLE_DISCOVERY=ON -DUA_ENABLE_DISCOVERY_MULTICAST=OFF -DUA_BUILD_EXAMPLES=ON ..
-=======
-    cmake -DUA_ENABLE_DISCOVERY=OFF -DUA_BUILD_EXAMPLES=ON ..
->>>>>>> e1cfdc04
     make -j
     cd .. && rm build -rf
 
     echo "Debug build and unit tests (64 bit)"
     mkdir -p build && cd build
-<<<<<<< HEAD
-    cmake -DCMAKE_BUILD_TYPE=Debug -DUA_BUILD_EXAMPLES=ON -DUA_BUILD_UNIT_TESTS=ON -DUA_ENABLE_COVERAGE=ON ..
-    make -j && make test ARGS="-V"
-    echo "Run valgrind to see if the server leaks memory (just starting up and closing..)"
-=======
     cmake -DCMAKE_BUILD_TYPE=Debug -DUA_BUILD_EXAMPLES=ON -DUA_BUILD_UNIT_TESTS=ON -DUA_ENABLE_COVERAGE=ON -DUA_ENABLE_VALGRIND_UNIT_TESTS=ON ..
     make -j && make test ARGS="-V"
->>>>>>> e1cfdc04
     (valgrind --leak-check=yes --error-exitcode=3 ./examples/server & export pid=$!; sleep 2; kill -INT $pid; wait $pid);
     # without valgrind
     cmake -DCMAKE_BUILD_TYPE=Debug -DUA_BUILD_EXAMPLES=ON -DUA_BUILD_UNIT_TESTS=ON -DUA_ENABLE_COVERAGE=ON ..
@@ -182,11 +146,7 @@
     (./examples/server & export pid=$!; sleep 2; kill -INT $pid; wait $pid);
     # only run coveralls on main repo, otherwise it fails uploading the files
     echo "-> Current repo: ${TRAVIS_REPO_SLUG}"
-<<<<<<< HEAD
-    if ([ "$CC" = "gcc-4.8" ] || [ "$CC" = "gcc" ]) && ([ "${TRAVIS_REPO_SLUG}" = "open62541/open62541" ] || [ "${TRAVIS_REPO_SLUG}" = "Pro/open62541" ]); then
-=======
     if [ "$CC" = "gcc" ] && [ "${TRAVIS_REPO_SLUG}" = "open62541/open62541" ]; then
->>>>>>> e1cfdc04
         echo "  Building coveralls for ${TRAVIS_REPO_SLUG}"
         coveralls -E '.*\.h' -E '.*CMakeCXXCompilerId\.cpp' -E '.*CMakeCCompilerId\.c' -r ../ || true # ignore result since coveralls is unreachable from time to time
     fi
